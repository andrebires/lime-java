package org.limeprotocol.messaging.resource;

import org.limeprotocol.Document;
import org.limeprotocol.DocumentBase;
import org.limeprotocol.Identity;
import org.limeprotocol.MediaType;
import org.limeprotocol.util.StringUtils;

public class Contact extends DocumentBase {

    public static final String MIME_TYPE = "application/vnd.lime.contact+json";
<<<<<<< HEAD
    private MediaType mediaType;
=======
>>>>>>> 8798837a

    public Contact() {
        super(MediaType.parse(MIME_TYPE));
    }

    /**
     * The identity of the contact,
     * in the name@domain format.
     */
    private Identity identity;

    /**
     * The name of the contact.
     * This information is only visible by the roster owner.
     */
    private String name;

    /**
     * Determines if the contact is pending for
     * acceptance by the roster owner.
     * The default value is false.
     */
    private boolean isPending;

    /**
     * Indicates if the roster owner wants to share
     * presence information with the contact. If true,
     * the server provides a get delegation permission
     * to the contact identity into the roster owner
     * presence resource. The default value is true.
     */
    private boolean sharePresence;

    /**
     * Indicates if the roster owner wants to share account
     * information with the contact. If true, the server provides
     * a get delegation permission to the contact identity
     * into the roster owner account resource.
     * The default value is true.
     */
    private boolean shareAccountInfo;


    public String getName() {
        return name;
    }

    public void setName(String name) {
        this.name = name;
    }

    public Identity getIdentity() {
        return identity;
    }

    public void setIdentity(Identity identity) {
        this.identity = identity;
    }

    public boolean isPending() {
        return isPending;
    }

    public void setIsPending(Boolean isPending) {
        this.isPending = isPending;
    }

    public boolean getShareAccountInfo() {
        return shareAccountInfo;
    }

    public void setShareAccountInfo(Boolean shareAccountInfo) {
        this.shareAccountInfo = shareAccountInfo;
    }

    public boolean getSharePresence() {
        return sharePresence;
    }

    public void setSharePresence(Boolean sharePresence) {
        this.sharePresence = sharePresence;
    }

    /**
     * Returns a <see cref="System.String" /> that represents this instance.
     */
    @Override
    public String toString() {
        return this.identity != null ? this.identity.toString() : StringUtils.STRING_EMPTY;
    }

    /**
     * Determines whether the specified <see cref="System.Object" }, is equal to this instance.
     */
    @Override
    public boolean equals(Object obj) {
        if (obj == null) {
            return false;
        }

        return this.toString().equalsIgnoreCase(obj.toString());
    }

    /**
     * Returns a hash code for this instance.
     */
    @Override
    public int hashCode() {
        return this.identity != null ? this.identity.hashCode() : 0;
    }
}<|MERGE_RESOLUTION|>--- conflicted
+++ resolved
@@ -9,10 +9,6 @@
 public class Contact extends DocumentBase {
 
     public static final String MIME_TYPE = "application/vnd.lime.contact+json";
-<<<<<<< HEAD
-    private MediaType mediaType;
-=======
->>>>>>> 8798837a
 
     public Contact() {
         super(MediaType.parse(MIME_TYPE));
@@ -35,7 +31,7 @@
      * acceptance by the roster owner.
      * The default value is false.
      */
-    private boolean isPending;
+    private Boolean isPending;
 
     /**
      * Indicates if the roster owner wants to share
@@ -44,7 +40,7 @@
      * to the contact identity into the roster owner
      * presence resource. The default value is true.
      */
-    private boolean sharePresence;
+    private Boolean sharePresence;
 
     /**
      * Indicates if the roster owner wants to share account
@@ -53,7 +49,7 @@
      * into the roster owner account resource.
      * The default value is true.
      */
-    private boolean shareAccountInfo;
+    private Boolean shareAccountInfo;
 
 
     public String getName() {
@@ -97,7 +93,7 @@
     }
 
     /**
-     * Returns a <see cref="System.String" /> that represents this instance.
+     *Returns a <see cref="System.String" /> that represents this instance.
      */
     @Override
     public String toString() {
@@ -105,7 +101,7 @@
     }
 
     /**
-     * Determines whether the specified <see cref="System.Object" }, is equal to this instance.
+     *Determines whether the specified <see cref="System.Object" }, is equal to this instance.
      */
     @Override
     public boolean equals(Object obj) {
@@ -117,7 +113,7 @@
     }
 
     /**
-     * Returns a hash code for this instance.
+     *Returns a hash code for this instance.
      */
     @Override
     public int hashCode() {
