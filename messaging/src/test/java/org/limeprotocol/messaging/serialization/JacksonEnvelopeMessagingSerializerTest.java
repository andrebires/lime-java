--- conflicted
+++ resolved
@@ -496,63 +496,15 @@
     }
 
     @Test
-<<<<<<< HEAD
     public void deserialize_selectMessage_returnValidInstance() {
         // Arrange
         String json = "{\"id\":\"9c18cf8a-6270-4670-8900-02f5751f4366\",\"from\":\"clmmeemi@z14wp95v5a.com/6hjtk\",\"to\":\"web9wo48@ude6wpmltb.com/imo3y\",\"content\":{\"text\":\"g0m585e4hrd11um88mh6ketg6tv8uj3a8jfzcuj4hvwxssu48iqtqam9ha71w2cl46c1lhqa6wq2drlb91x3um7mk9a4009ioiij\",\"destination\":\"ccyvngc6@04tovjshsn.com/k8o70\",\"options\":[{\"order\":1,\"text\":\"qviwrj95mc\",\"type\":\"text/plain\",\"value\":\"aqgew853rlhgajofzgnp6ij0v8xym1xq56pdtm6grkd5iebk9tzpyehfv8gjab2ng9gaujx2npcyqfy64wes4ar5rqodzyb3g0lm97jx6eh629biok5gfqhlq3okn62w73bz8xac4sahm1ccwjvse6\"},{\"order\":2,\"text\":\"vtxfmwc0yk\"},{\"text\":\"1a7jmddoyf\"},{\"type\":\"application/6md3v82upq+json\",\"value\":{\"c61ozm28zj\":11,\"xr2tovgzmt\":\"bviy3y4io3wwmp5wmkpl87z9uhgcxd4lk5dbd8mo982vgsg8el\"}}]},\"type\":\"application/vnd.lime.select+json\",\"sender\":\"clmmeemi@z14wp95v5a.com/6hjtk\"}";
-=======
-    @Ignore
-    public void deserialize_SelectDocumentMessage_returnsValidInstance() {
-
-        // Arrange
-        String id = EnvelopeId.newId();
-        String json = StringUtils.format(
-                "{\"type\":\"application/vnd.lime.select+json\",\"content\":{\"text\":\"escolha uma das opções:\",\"options\":[{\"order\":0,\"text\":\"text 0\",\"type\":\"text/plain\",\"value\":\"msg\"},{\"order\":1,\"text\":\"text 1\",\"type\":\"text/plain\",\"value\":\"msg\"},{\"order\":2,\"text\":\"text 2\",\"type\":\"text/plain\",\"value\":\"msg\"}]},\"id\":\"{0}\",\"to\":\"5531988927434@0mn.io/354983055299480-30\"}", id);
->>>>>>> 3bfea268
 
         // Act
         Envelope envelope = target.deserialize(json);
 
         // Assert
-<<<<<<< HEAD
         assertEquals("9c18cf8a-6270-4670-8900-02f5751f4366", envelope.getId());
-=======
-        assertEquals(id, envelope.getId());
-        assertTrue(envelope instanceof Message);
-        Message message = (Message)envelope;
-        assertTrue(message.getContent() instanceof Select);
-        Select selectDocument = (Select) message.getContent();
-        //assertEquals(4, documentCollection.getTotal());
-        //assertEquals(MediaType.parse(DocumentContainer.MIME_TYPE), documentCollection.getItemType());
-        //assertNotNull(documentCollection.getItems());
-        //assertEquals(4, documentCollection.getItems().length);
-        //assertTrue(documentCollection.getItems()[0] instanceof DocumentContainer);
-        //DocumentContainer container1 = (DocumentContainer)documentCollection.getItems()[0];
-        //assertTrue(documentCollection.getItems()[1] instanceof DocumentContainer);
-        //DocumentContainer container2 = (DocumentContainer)documentCollection.getItems()[1];
-        //assertTrue(documentCollection.getItems()[2] instanceof DocumentContainer);
-        //DocumentContainer container3 = (DocumentContainer)documentCollection.getItems()[2];
-        //assertTrue(documentCollection.getItems()[3] instanceof DocumentContainer);
-        //DocumentContainer container4 = (DocumentContainer)documentCollection.getItems()[3];
-        //assertEquals(MediaType.parse(PlainText.MIME_TYPE), container1.getType());
-        //assertTrue(container1.getValue() instanceof PlainText);
-        //PlainText document1 = (PlainText)container1.getValue();
-        //assertEquals("text1", document1.getText());
-        //assertEquals(MediaType.parse(Account.MIME_TYPE), container2.getType());
-        //assertTrue(container2.getValue() instanceof Account);
-        //Account document2 = (Account)container2.getValue();
-        //assertEquals("My Name", document2.getFullName());
-        //Assert.assertNotNull(document2.getPhotoUri());
-        //assertEquals("http://url.com/resource", document2.getPhotoUri().toString());
-        //assertEquals(MediaType.parse("application/q9gn1nsz6y+json"), container3.getType());
-        //assertTrue(container3.getValue() instanceof JsonDocument);
-        //JsonDocument document3 = (JsonDocument)container3.getValue();
-        //Assert.assertTrue(document3.size() > 0);
-        //assertEquals(MediaType.parse("vxhfxfm3tz/hhnzgm4kmh"), container4.getType());
-        //assertTrue(container3.getValue() instanceof JsonDocument);
-        //PlainDocument document4 = (PlainDocument)container4.getValue();
-        //assertEquals("9nav5pkhswvsw7mh24r1b3agbgic43piylveh1z6xtfz77nibt", document4.getValue());
->>>>>>> 3bfea268
     }
 
     //endregion Message
