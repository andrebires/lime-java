--- conflicted
+++ resolved
@@ -20,16 +20,11 @@
 import static net.javacrumbs.jsonunit.fluent.JsonFluentAssert.assertThatJson;
 import static org.fest.assertions.api.Assertions.assertThat;
 import static org.junit.Assert.*;
-import static org.limeprotocol.Command.CommandMethod;
 import static org.limeprotocol.Command.CommandMethod.Set;
 import static org.limeprotocol.Notification.Event;
-<<<<<<< HEAD
-import static org.limeprotocol.messaging.testHelpers.MessagingJsonConstants.Capability.*;
-=======
-import static org.limeprotocol.messaging.contents.ChatState.*;
+import static org.limeprotocol.messaging.contents.ChatState.ChatStateEvent;
 import static org.limeprotocol.messaging.testHelpers.MessagingJsonConstants.Capability.RESOURCE_CONTENT_TYPES_KEY;
 import static org.limeprotocol.messaging.testHelpers.MessagingJsonConstants.Capability.RESOURCE_TYPES_KEY;
->>>>>>> 23b3419e
 import static org.limeprotocol.messaging.testHelpers.MessagingTestDummy.createCapability;
 import static org.limeprotocol.messaging.testHelpers.MessagingTestDummy.createTextContent;
 import static org.limeprotocol.serialization.JacksonEnvelopeSerializerTest.assertJsonEnvelopeProperties;
@@ -96,7 +91,7 @@
         Capability resource = createCapability();
         Command command = createCommand(resource);
         command.setPp(createNode());
-        command.setMethod(CommandMethod.Get);
+        command.setMethod(Command.CommandMethod.Get);
 
         String metadataKey1 = "randomString1";
         String metadataValue1 = createRandomString(50);
@@ -131,8 +126,6 @@
     }
 
     //endregion Command
-
-    //endregion Message
 
     //endregion serialize method
 
@@ -312,7 +305,7 @@
     @Test
     public void deserialize_ReceiptRequestCommand_ReturnsValidInstance() {
         // Arrange
-        CommandMethod method = Set;
+        Command.CommandMethod method = Set;
         UUID id = UUID.randomUUID();
 
         String json = StringUtils.format(
@@ -354,7 +347,7 @@
         Identity identity3 = createIdentity();
         String name3 = createRandomString(50);
 
-        CommandMethod method = CommandMethod.Get;
+        Command.CommandMethod method = Command.CommandMethod.Get;
 
         UUID id = UUID.randomUUID();
         Node from = createNode();
