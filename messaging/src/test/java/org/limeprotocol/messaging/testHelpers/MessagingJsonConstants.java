package org.limeprotocol.messaging.testHelpers;

import org.limeprotocol.MediaType;
import org.limeprotocol.testHelpers.JsonConstants;

public class MessagingJsonConstants {

    public static class Capability {
        public static final String RESOURCE_CONTENT_TYPES_KEY = JsonConstants.Command.RESOURCE_KEY + "." + "contentTypes";
        public static final String RESOURCE_TYPES_KEY = JsonConstants.Command.RESOURCE_KEY + "." +"resourceTypes";
    }

    public static class Receipt {
        public static final String EVENTS_KEY = "events";
    }

<<<<<<< HEAD
    public static class Contact{
=======
    public static class ChatState {
        public static final String STATE_KEY = "state";
    }

    public static class Account {
        public static final String FULL_NAME_KEY = "fullName";
        public static final String ADDRESS_KEY = "address";
        public static final String CITY_KEY = "city";
        public static final String EMAIL_KEY = "email";
        public static final String PHONE_NUMBER_KEY = "phoneNumber";
        public static final String CELL_PHONE_NUMBER_KEY = "cellPhoneNumber";
        public static final String IS_TEMPORARY_KEY = "isTemporary";
        public static final String PASSWORD_KEY = "password";
        public static final String OLD_PASSWORD_KEY = "oldPassword";
        public static final String INBOX_SIZE_KEY = "inboxSize";
        public static final String ALLOW_ANONYMOUS_SENDER_KEY = "allowAnonymousSender";
        public static final String ALLOW_UNKNOWN_SENDER_KEY = "allowUnknownSender";
        public static final String STORE_MESSAGE_CONTENT_KEY = "storeMessageContent";
    }

    public static class Contact {
>>>>>>> 8798837a
        public static final String IDENTITY_KEY = "identity";
        public static final String NAME_KEY = "name";
        public static final String IS_PENDING_KEY = "isPending";
        public static final String SHARE_PRESENCE_KEY = "sharePresence";
        public static final String SHARE_ACCOUNT_INFO_KEY = "shareAccountInfo";
<<<<<<< HEAD
        public static final String PRIORITY_KEY = "priority";
    }

=======
    }

    public static class Delegation {
        public static final String TARGET_KEY = "target";
        public static final String DESTINATIONS_KEY = "destinations";
        public static final String COMMANDS_KEY = "commands";
        public static final String MESSAGES_KEY = "messages";
    }

    public static class Group {
        public static final String IDENTITY_KEY = "identity";
        public static final String NAME_KEY = "name";
        public static final String TYPE_KEY = "type";
        public static final String MEMBERS_KEY = "members";
    }

    public static class Presence {
        public static final String STATUS_KEY = "status";
        public static final String MESSAGE_KEY = "message";
        public static final String ROUTING_RULE_KEY = "routingRule";
        public static final String LAST_SEEN_KEY = "lastSeen";
        public static final String PRIORITY_KEY = "priority";
        public static final String INSTANCES_KEY = "instances";
    }
>>>>>>> 8798837a
}<|MERGE_RESOLUTION|>--- conflicted
+++ resolved
@@ -1,6 +1,5 @@
 package org.limeprotocol.messaging.testHelpers;
 
-import org.limeprotocol.MediaType;
 import org.limeprotocol.testHelpers.JsonConstants;
 
 public class MessagingJsonConstants {
@@ -14,9 +13,6 @@
         public static final String EVENTS_KEY = "events";
     }
 
-<<<<<<< HEAD
-    public static class Contact{
-=======
     public static class ChatState {
         public static final String STATE_KEY = "state";
     }
@@ -38,17 +34,11 @@
     }
 
     public static class Contact {
->>>>>>> 8798837a
         public static final String IDENTITY_KEY = "identity";
         public static final String NAME_KEY = "name";
         public static final String IS_PENDING_KEY = "isPending";
         public static final String SHARE_PRESENCE_KEY = "sharePresence";
         public static final String SHARE_ACCOUNT_INFO_KEY = "shareAccountInfo";
-<<<<<<< HEAD
-        public static final String PRIORITY_KEY = "priority";
-    }
-
-=======
     }
 
     public static class Delegation {
@@ -73,5 +63,4 @@
         public static final String PRIORITY_KEY = "priority";
         public static final String INSTANCES_KEY = "instances";
     }
->>>>>>> 8798837a
 }