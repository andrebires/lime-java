--- conflicted
+++ resolved
@@ -1,16 +1,17 @@
 package org.limeprotocol.client;
 
 import org.limeprotocol.*;
+import org.limeprotocol.network.Channel;
 import org.limeprotocol.network.ChannelBase;
+import org.limeprotocol.network.SessionChannel;
 import org.limeprotocol.network.Transport;
 import org.limeprotocol.security.Authentication;
-import org.limeprotocol.util.StringUtils;
 
 import java.io.IOException;
 import java.util.UUID;
 
 public class ClientChannelImpl extends ChannelBase implements ClientChannel {
-    public ClientChannelImpl(Transport transport, boolean fillEnvelopeRecipients) {
+    protected ClientChannelImpl(Transport transport, boolean fillEnvelopeRecipients) {
         super(transport, fillEnvelopeRecipients);
     }
 
@@ -20,7 +21,6 @@
      * @param sessionListener
      */
     @Override
-<<<<<<< HEAD
     public void startNewSession(SessionChannelListener sessionListener) throws IOException {
         if (getState() != Session.SessionState.NEW) {
             throw new IllegalStateException(String.format("Cannot start a session in the '%s' state.", getState()));
@@ -28,20 +28,6 @@
         Session session = new Session();
         session.setState(Session.SessionState.NEW);
         addSessionListener(sessionListener);
-=======
-    public void startNewSession(SessionChannelListener sessionListener, ChannelListener channelListener) throws IOException {
-
-        if(super.getState() != Session.SessionState.NEW){
-            throw new UnsupportedOperationException(StringUtils.format("Cannot start a session in the '{0}' state", super.getState()));
-        }
-
-        super.addSessionListener(sessionListener, true);
-        super.addChannelListener(channelListener, true);
-
-        Session session = new Session();
-        session.setState(Session.SessionState.NEW);
-
->>>>>>> cc846eae
         sendSession(session);
     }
 
@@ -52,34 +38,13 @@
      * @param sessionCompression
      * @param sessionEncryption
      * @param sessionListener
-<<<<<<< HEAD
+     * @param channelListener
      */
     @Override
     public void negotiateSession(SessionCompression sessionCompression, SessionEncryption sessionEncryption, SessionChannelListener sessionListener) {
         if (getState() != Session.SessionState.NEGOTIATING) {
             throw new IllegalStateException(String.format("Cannot negotiate a session in the '%s' state.", getState()));
         }
-=======
-     * @param channelListener
-     */
-    @Override
-    public void negotiateSession(SessionCompression sessionCompression, SessionEncryption sessionEncryption, SessionChannelListener sessionListener, ChannelListener channelListener) throws IOException {
-
-        if (super.getState() != Session.SessionState.NEGOTIATING)
-        {
-            throw new UnsupportedOperationException(StringUtils.format("Cannot negotiate a session in the '{0}' state", super.getState()));
-        }
-
-        Session session = new Session();
-        session.setId(super.getSessionId());
-        session.setState(Session.SessionState.NEGOTIATING);
-        session.setCompression(sessionCompression);
-        session.setEncryption(sessionEncryption);
-
-        super.addSessionListener(sessionListener, true);
-        super.addChannelListener(channelListener, true);
-
-        sendSession(session);
     }
 
     /**
@@ -91,14 +56,6 @@
     @Override
     public void receiveAuthenticationSession(SessionChannelListener sessionListener, ChannelListener channelListener) {
 
-        if (super.getState() != Session.SessionState.NEGOTIATING)
-        {
-            throw new UnsupportedOperationException(StringUtils.format("Cannot receive a authenticating session in the '{0}' state", super.getState()));
-        }
-
-        super.addSessionListener(sessionListener, true);
-        super.addChannelListener(channelListener, true);
->>>>>>> cc846eae
     }
 
     /**
@@ -111,36 +68,27 @@
      * @param sessionListener
      */
     @Override
-<<<<<<< HEAD
-    public void authenticateSession(Identity identity, Authentication authentication, String instance, SessionChannelListener sessionListener) {
-=======
-    public void authenticateSession(Identity identity, Authentication authentication, String instance, SessionChannelListener sessionListener, ChannelListener channelListener) throws IOException {
+    public void authenticateSession(Identity identity, Authentication authentication, String instance, SessionChannelListener sessionListener) throws IOException {
 
-        if (super.getState() != Session.SessionState.AUTHENTICATING)
-        {
-            throw new UnsupportedOperationException(StringUtils.format("Cannot authenticate a session in the '{0}' state", super.getState()));
+        if (super.getState() != Session.SessionState.AUTHENTICATING) {
+            throw new UnsupportedOperationException(String.format("Cannot authenticate a session in the '%s' state", getState()));
         }
 
-        if (identity == null)
-        {
+        if (identity == null) {
             throw new IllegalArgumentException("identity");
         }
-
-        if (authentication == null)
-        {
+        
+        if (authentication == null) {
             throw new IllegalArgumentException("authentication");
         }
 
-        super.addSessionListener(sessionListener, true);
-        super.addChannelListener(channelListener, true);
+        addSessionListener(sessionListener);
 
         Session session = new Session();
-        session.setId(super.getSessionId());
+        session.setId(getSessionId());
         session.setFrom(new Node(identity.getName(), identity.getDomain(), instance));
         session.setState(Session.SessionState.AUTHENTICATING);
         session.setAuthentication(authentication);
->>>>>>> cc846eae
-
         sendSession(session);
     }
 
