--- conflicted
+++ resolved
@@ -1,12 +1,8 @@
 package org.limeprotocol.network;
 
-<<<<<<< HEAD
-import org.limeprotocol.Session;
-=======
 import org.limeprotocol.Envelope;
 import org.limeprotocol.SessionCompression;
 import org.limeprotocol.SessionEncryption;
->>>>>>> eeadeda8
 
 import java.io.IOException;
 import java.util.Arrays;
@@ -27,22 +23,11 @@
     private boolean closingInvoked;
     private boolean closedInvoked;
 
-<<<<<<< HEAD
-    private Session.SessionCompression compression;
-    private Session.SessionEncryption encryption;
-    
-    protected TransportBase() {
-        compression = Session.SessionCompression.NONE;
-        encryption = Session.SessionEncryption.NONE;
-        //TODO use dependency injection ?
-        transportListenerBroadcastSender = new TransportListenerBroadcastSenderImpl();
-=======
     protected TransportBase() {
         compression = SessionCompression.NONE;
         encryption = SessionEncryption.NONE;
         transportListeners = new HashSet<>();
         singleReceiveTransportListeners = new LinkedBlockingQueue<>();
->>>>>>> eeadeda8
     }
     
     @Override
@@ -66,46 +51,36 @@
     }
     
     @Override
-    public Session.SessionCompression[] getSupportedCompression() {
-        return new Session.SessionCompression[] { getCompression() };
+    public SessionCompression[] getSupportedCompression() {
+        return new SessionCompression[] { getCompression() };
     }
 
     @Override
-    public Session.SessionCompression getCompression() {
+    public SessionCompression getCompression() {
         return compression;
     }
 
     @Override
-<<<<<<< HEAD
-    public void setCompression(Session.SessionCompression compression) throws IOException  {
-        if (Arrays.asList(getSupportedCompression()).contains(compression)) {
-=======
     public void setCompression(SessionCompression compression) throws IOException  {
         if (!Arrays.asList(getSupportedCompression()).contains(compression)) {
->>>>>>> eeadeda8
             throw new IllegalArgumentException("compression");
         }
         this.compression = compression;
     }
 
     @Override
-    public Session.SessionEncryption[] getSupportedEncryption() {
-        return new Session.SessionEncryption[] { getEncryption() };
+    public SessionEncryption[] getSupportedEncryption() {
+        return new SessionEncryption[] { getEncryption() };
     }
 
     @Override
-    public Session.SessionEncryption getEncryption() {
+    public SessionEncryption getEncryption() {
         return encryption;
     }
 
     @Override
-<<<<<<< HEAD
-    public void setEncryption(Session.SessionEncryption encryption) throws IOException {
-        if (Arrays.asList(getSupportedEncryption()).contains(encryption)) {
-=======
     public void setEncryption(SessionEncryption encryption) throws IOException {
         if (!Arrays.asList(getSupportedEncryption()).contains(encryption)) {
->>>>>>> eeadeda8
             throw new IllegalArgumentException("encryption");
         }
         this.encryption = encryption;
