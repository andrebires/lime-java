package org.limeprotocol.network;

import org.limeprotocol.*;
import org.limeprotocol.util.StringUtils;

import java.io.IOException;
import java.util.*;
import java.util.concurrent.LinkedBlockingQueue;

public abstract class ChannelBase implements Channel {
    
    private final static String PING_URI_TEMPLATE = "/ping";
    private final static MediaType PING_MEDIA_TYPE = MediaType.parse("application/vnd.lime.ping+json");
    
    private final Transport transport;
    private final boolean fillEnvelopeRecipients;
    private final boolean autoReplyPings;
    private Node remoteNode;
    private Node localNode;
    private UUID sessionId;
    private Session.SessionState state;
    private boolean isTransportListenerClosed;
    protected Exception transportListenerException;
    private final Set<CommandChannelListener> commandListeners;
    private final Set<MessageChannelListener> messageListeners;
    private final Set<NotificationChannelListener> notificationListeners;
    private final Queue<CommandChannelListener> singleReceiveCommandListeners;
    private final Queue<NotificationChannelListener> singleReceiveNotificationListeners;
    private final Queue<MessageChannelListener> singleReceiveMessageListeners;
    private SessionChannelListener sessionChannelListener;
    private final Transport.TransportListener transportListener;

    protected ChannelBase(Transport transport, boolean fillEnvelopeRecipients, boolean autoReplyPings) {
        if (transport == null) {
            throw new IllegalArgumentException("transport");
        }
        this.transport = transport;
        this.fillEnvelopeRecipients = fillEnvelopeRecipients;
        this.autoReplyPings = autoReplyPings;
        
        commandListeners = new HashSet<>();
        messageListeners = new HashSet<>();
        notificationListeners = new HashSet<>();
        singleReceiveCommandListeners = new LinkedBlockingQueue<>();
        singleReceiveNotificationListeners = new LinkedBlockingQueue<>();
        singleReceiveMessageListeners = new LinkedBlockingQueue<>();
        transportListener = new ChannelTransportListener();
        
        setState(Session.SessionState.NEW);
    }


    /**
     * Gets the current session transport
     *
     * @return
     */
    @Override
    public Transport getTransport() {
        return transport;
    }

    /**
     * Gets the remote node identifier.
     *
     * @return
     */
    @Override
    public Node getRemoteNode() {
        return remoteNode;
    }


    protected void setRemoteNode(Node remoteNode) {
        this.remoteNode = remoteNode;
    }
    
    /**
     * Gets the local node identifier.
     *
     * @return
     */
    @Override
    public Node getLocalNode() {
        return localNode;
    }

    protected void setLocalNode(Node localNode) {
        this.localNode = localNode;
    }

    /**
     * Gets the current session Id.
     *
     * @return
     */
    @Override
    public UUID getSessionId() {
        return sessionId;
    }

    protected void setSessionId(UUID sessionId) {
        this.sessionId = sessionId;
    }

    /**
     * Gets the current session state.
     *
     * @return
     */
    @Override
    public Session.SessionState getState() {
        return state;
    }

    protected synchronized void setState(Session.SessionState state) {
        if (state == null) {
            throw new IllegalArgumentException("state");
        }
        this.state = state;
    }

    /**
     * Sends a command to the remote node.
     *
     * @param command
     */
    @Override
    public void sendCommand(Command command) throws IOException {
        if (command == null) {
            throw new IllegalArgumentException("command");
        }
        if (getState() != Session.SessionState.ESTABLISHED) {
            throw new IllegalStateException(String.format("Cannot send a command in the '%s' session state", state));
        }
        send(command);
    }

    /**
     * Sets the listener for receiving commands.
     *
     * @param listener
     * @param removeAfterReceive
     */
    @Override
    public void addCommandListener(CommandChannelListener listener, boolean removeAfterReceive) {
        addListener(listener, removeAfterReceive, commandListeners, singleReceiveCommandListeners);
    }

    /**
     * Removes the specified listener.
     *
     * @param listener
     */
    @Override
    public void removeCommandListener(CommandChannelListener listener) {
        removeListener(listener, commandListeners, singleReceiveCommandListeners);
    }

    /**
     * Sends a message to the remote node.
     *
     * @param message
     */
    @Override
    public void sendMessage(Message message) throws IOException {
        if (message == null) {
            throw new IllegalArgumentException("message");
        }
        if (getState() != Session.SessionState.ESTABLISHED) {
            throw new IllegalStateException(String.format("Cannot send a message in the '%s' session state", state));
        }
        send(message);
    }

    /**
     * Sets the listener for receiving messages.
     *
     * @param listener
     * @param removeAfterReceive
     */
    @Override
    public void addMessageListener(MessageChannelListener listener, boolean removeAfterReceive) {
        addListener(listener, removeAfterReceive, messageListeners, singleReceiveMessageListeners);
    }

    /**
     * Removes the specified listener.
     *
     * @param listener
     */
    @Override
    public void removeMessageListener(MessageChannelListener listener) {
        removeListener(listener, messageListeners, singleReceiveMessageListeners);
    }

    /**
     * Sends a notification to the remote node.
     *
     * @param notification
     */
    @Override
    public void sendNotification(Notification notification) throws IOException {
        if (notification == null) {
            throw new IllegalArgumentException("notification");
        }
        if (getState() != Session.SessionState.ESTABLISHED) {
            throw new IllegalStateException(String.format("Cannot send a notification in the '%s' session state", state));
        }
        send(notification);
    }

    /**
     * Sets the listener for receiving notifications.
     *
     * @param listener
     * @param removeAfterReceive
     */
    @Override
    public void addNotificationListener(NotificationChannelListener listener, boolean removeAfterReceive) {
        addListener(listener, removeAfterReceive, notificationListeners, singleReceiveNotificationListeners);
    }

    /**
     * Removes the specified listener.
     *
     * @param listener
     */
    @Override
    public void removeNotificationListener(NotificationChannelListener listener) {
        removeListener(listener, notificationListeners, singleReceiveNotificationListeners);
    }

    /**
     * Sends a session to the remote node.
     *
     * @param session
     */
    @Override
    public void sendSession(Session session) throws IOException {
        if (session == null) {
            throw new IllegalArgumentException("session");
        }
        if (getState() == Session.SessionState.FINISHED || getState() == Session.SessionState.FAILED) {
            throw new IllegalStateException(String.format("Cannot send a session in the '%s' session state", state));
        }
        send(session);
    }

    /**
     * Sets the listener for receiving sessions.
     *
     * @param listener
     */
    @Override
    public synchronized void setSessionListener(SessionChannelListener listener) {
        if (listener == null) {
            throw new IllegalArgumentException("listener");
        }
        checkTransportListener();
        sessionChannelListener = listener;
        setupTransportListener();
    }

    protected synchronized void raiseOnReceiveMessage(Message message) {
        ensureSessionEstablished();

<<<<<<< HEAD
    protected synchronized void raiseOnReceiveMessage(Message message) {
        if (getState() != Session.SessionState.ESTABLISHED) {
            throw new IllegalStateException(String.format("Cannot receive messages in the '%s' session state", state));
        }
        
=======
>>>>>>> 6bbe13ed
        for (MessageChannelListener listener : snapshot(singleReceiveMessageListeners, messageListeners)) {
            try {
                listener.onReceiveMessage(message);
            } catch (Exception e) {
                e.printStackTrace();
            }
        }
    }

    protected synchronized void raiseOnReceiveCommand(Command command) {
        ensureSessionEstablished();
        if (autoReplyPings &&
                command.getId() != null &&
                command.getMethod() == Command.CommandMethod.GET &&
                command.getStatus() == Command.CommandStatus.PENDING &&
                command.getUri() != null &&
                command.getUri().toString().equalsIgnoreCase(PING_URI_TEMPLATE)) {
            Command pingCommandResponse = new Command(command.getId());
            pingCommandResponse.setTo(command.getFrom());
            pingCommandResponse.setMethod(Command.CommandMethod.GET);
            pingCommandResponse.setStatus(Command.CommandStatus.SUCCESS);
            pingCommandResponse.setResource(new JsonDocument(PING_MEDIA_TYPE));
            try {
                sendCommand(pingCommandResponse);
            } catch (IOException e) {
                e.printStackTrace();
                throw new RuntimeException("Could not send a ping response to the remote node", e);
            }
        }
        else {
            for (CommandChannelListener listener : snapshot(singleReceiveCommandListeners, commandListeners)) {
                try {
                    listener.onReceiveCommand(command);
                } catch (Exception e) {
                    e.printStackTrace();
                }
            }
        }
    }

    protected synchronized void raiseOnReceiveNotification(Notification notification) {
        ensureSessionEstablished();

        for (NotificationChannelListener listener : snapshot(singleReceiveNotificationListeners, notificationListeners)) {
            try {
                listener.onReceiveNotification(notification);
            } catch (Exception e) {
                e.printStackTrace();
            }
        }
    }

    protected synchronized void raiseOnReceiveSession(Session session) {
        if (sessionChannelListener != null) {
            sessionChannelListener.onReceiveSession(session);
            sessionChannelListener = null;
        }
    }

    /**
     * Fills the envelope recipients using the session information.
     * @param envelope
     * @param isSending
     */
    protected void fillEnvelope(Envelope envelope, boolean isSending) {
        if (!isSending) {
            Node from = getRemoteNode();
            Node to = getLocalNode();

            if (from != null) {
                if (envelope.getFrom() == null) {
                    envelope.setFrom(from.copy());
                }
                else if (StringUtils.isNullOrEmpty(envelope.getFrom().getDomain())) {
                    envelope.getFrom().setDomain(from.getDomain());
                }
            }

            if (to != null) {
                if (envelope.getTo() == null) {
                    envelope.setTo(to.copy());
                }
                else if (StringUtils.isNullOrEmpty(envelope.getTo().getDomain())) {
                    envelope.getTo().setDomain(to.getDomain());
                }
            }
        }
    }

    private void ensureSessionEstablished() {
        if (getState() != Session.SessionState.ESTABLISHED) {
            throw new IllegalStateException(String.format("Cannot receive in the '%s' session state", state));
        }
    }
    
    private synchronized void setupTransportListener() {
        boolean removeOnReceive = true;
        if (getState() == Session.SessionState.ESTABLISHED) {
            removeOnReceive = false;
        }
        transport.removeListener(transportListener);
        transport.addListener(transportListener, removeOnReceive);
    }

    private <TListener> void addListener(TListener listener, boolean removeAfterReceive, Set<TListener> listeners, Queue<TListener> singleReceiveListeners) {
        if (listener == null) {
            throw new IllegalArgumentException("listener");
        }
        checkTransportListener();

        if (!singleReceiveListeners.contains(listener) &&
                !listeners.contains(listener)) {
            if (removeAfterReceive) {
                singleReceiveListeners.add(listener);
            } else {
                listeners.add(listener);
            }
        }
    }

    private <TListener> void removeListener(TListener listener, Set<TListener> listeners, Queue<TListener> singleReceiveListeners) {
        if (!listeners.remove(listener)) {
            singleReceiveListeners.remove(listener);
        }
    }

    private void checkTransportListener() {
        if (transportListenerException != null) {
            throw new IllegalStateException("The transport listener has thrown an exception", transportListenerException);
        }

        if (isTransportListenerClosed) {
            throw new IllegalStateException("The transport listener is closed");
        }
    }

    private void send(Envelope envelope) throws IOException {
        if (fillEnvelopeRecipients) {
            fillEnvelope(envelope, true);
        }

        transport.send(envelope);
    }
    
    /**
     * Merges a queue and a collection, removing all items from the queue.
     * @param queue
     * @param collection
     * @param <T>
     * @return
     */
    private static <T> Iterable<T> snapshot(Queue<T> queue, Collection<T> collection) {
        List<T> result = new ArrayList<>();
        if (collection != null) {
            result.addAll(collection);
        }
        if (queue != null) {
            while (!queue.isEmpty()) {
                result.add(queue.remove());
            }
        }
        return result;
    }
    
    private class ChannelTransportListener implements Transport.TransportListener {
        /**
         * Occurs when a envelope is received by the transport.
         *
         * @param envelope
         */
        @Override
        public void onReceive(Envelope envelope) {
            if (fillEnvelopeRecipients) {
                fillEnvelope(envelope, false);
            }
            if (envelope instanceof Notification) {
                raiseOnReceiveNotification((Notification)envelope);
            } else if (envelope instanceof Message) {
                raiseOnReceiveMessage((Message)envelope);
            } else if (envelope instanceof Command) {
                raiseOnReceiveCommand((Command) envelope);
            } else if (envelope instanceof Session) {
                raiseOnReceiveSession((Session) envelope);
            }
        }

        /**
         * Occurs when the channel is about to be closed.
         */
        @Override
        public void onClosing() {
            
        }

        /**
         * Occurs after the connection was closed.
         */
        @Override
        public void onClosed() {
            isTransportListenerClosed = true;
        }

        /**
         * Occurs when an exception is thrown
         * during the receive process.
         *
         * @param e The thrown exception.
         */
        @Override
        public void onException(Exception e) {
            transportListenerException = e;
        }
    }
}<|MERGE_RESOLUTION|>--- conflicted
+++ resolved
@@ -265,14 +265,6 @@
     protected synchronized void raiseOnReceiveMessage(Message message) {
         ensureSessionEstablished();
 
-<<<<<<< HEAD
-    protected synchronized void raiseOnReceiveMessage(Message message) {
-        if (getState() != Session.SessionState.ESTABLISHED) {
-            throw new IllegalStateException(String.format("Cannot receive messages in the '%s' session state", state));
-        }
-        
-=======
->>>>>>> 6bbe13ed
         for (MessageChannelListener listener : snapshot(singleReceiveMessageListeners, messageListeners)) {
             try {
                 listener.onReceiveMessage(message);
