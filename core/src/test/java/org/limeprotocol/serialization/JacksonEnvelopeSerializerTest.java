package org.limeprotocol.serialization;

import net.javacrumbs.jsonunit.fluent.JsonFluentAssert;
import org.junit.Before;
import org.junit.Test;
import org.limeprotocol.*;
import org.limeprotocol.Session.SessionState;
import org.limeprotocol.messaging.contents.PlainText;
import org.limeprotocol.security.*;
import org.limeprotocol.testHelpers.JsonConstants;
import org.limeprotocol.util.StringUtils;

<<<<<<< HEAD
import javax.swing.text.AbstractDocument;
import java.util.HashMap;
import java.util.UUID;
=======
import java.util.*;
>>>>>>> 7329e141

import static net.javacrumbs.jsonunit.fluent.JsonFluentAssert.assertThatJson;
import static org.fest.assertions.api.Assertions.assertThat;
import static org.junit.Assert.*;
import static org.limeprotocol.security.Authentication.AuthenticationScheme;
import static org.limeprotocol.testHelpers.JsonConstants.Envelope.*;
import static org.limeprotocol.testHelpers.TestDummy.*;

public class JacksonEnvelopeSerializerTest {

    private JacksonEnvelopeSerializer target;

    @Before
    public void setUp() throws Exception {
        target = new JacksonEnvelopeSerializer();
    }

    //region serialize method

    //region Session

    @Test
    public void serialize_AuthenticatingSession_ReturnsValidJsonString() {
        // Arrange
        Session session = createSession(SessionState.Authenticating);
        PlainAuthentication plainAuthentication = createPlainAuthentication();
        session.setAuthentication(plainAuthentication);

        String metadataKey1 = "randomString1";
        String metadataValue1 = createRandomString(50);
        String metadataKey2 = "randomString2";
        String metadataValue2 = createRandomString(50);
        session.setMetadata(new HashMap<String, String>());
        session.getMetadata().put(metadataKey1, metadataValue1);
        session.getMetadata().put(metadataKey2, metadataValue2);

        // Act
        String resultString = target.serialize(session);

        // Assert
        assertJsonEnvelopeProperties(session, resultString, ID_KEY, FROM_KEY, TO_KEY, METADATA_KEY);

        assertThatJson(resultString).node(JsonConstants.Session.STATE_KEY).isEqualTo(session.getState().toString().toLowerCase());
        assertThatJson(resultString).node(JsonConstants.Session.AUTHENTICATION_KEY).isPresent();
        assertThatJson(resultString).node(JsonConstants.PlainAuthentication.PASSWORK_KEY_FROM_ROOT).isEqualTo(plainAuthentication.getPassword());

        assertThatJson(resultString).node(JsonConstants.Session.REASON_KEY).isAbsent();
    }

    @Test
    public void serialize_FailedSession_ReturnsValidJsonString() {
        // Arrange
        Session session = createSession();
        session.setState(SessionState.Failed);
        session.setReason(createReason());

        // Act
        String resultString = target.serialize(session);

        // Assert
        assertJsonEnvelopeProperties(session, resultString, ID_KEY, FROM_KEY, TO_KEY);
        assertThatJson(resultString).node(JsonConstants.Session.STATE_KEY).isEqualTo(session.getState().toString().toLowerCase());
        assertThatJson(resultString).node(JsonConstants.Session.REASON_KEY).isPresent();
        assertThatJson(resultString).node(JsonConstants.Reason.CODE_KEY_FROM_ROOT).isEqualTo(session.getReason().getCode());
        assertThatJson(resultString).node(JsonConstants.Reason.DESCRIPTION_KEY_FROM_ROOT).isEqualTo(session.getReason().getDescription());

        assertThatJson(resultString).node(JsonConstants.Session.AUTHENTICATION_KEY).isAbsent();
    }

    //endregion Session

    //region Command

//    @Test
//    public void serialize_AbsoluteUriRequestCommand_ReturnsValidJsonString()
//    {
//
//        Command command = TestDummy.createCommand();
//        command.setPp(TestDummy.createNode());
//        command.setUri(TestDummy.createAbsoluteLimeUri());
//
//
//        String metadataKey1 = "randomString1";
//        String metadataValue1 = TestDummy.createRandomString(50);
//        String metadataKey2 = "randomString2";
//        String metadataValue2 = TestDummy.createRandomString(50);
//        command.Metadata = new Dictionary<string, string>();
//        command.Metadata.Add(metadataKey1, metadataValue1);
//        command.Metadata.Add(metadataKey2, metadataValue2);
//
//        var resultString = target.Serialize(command);
//
//        Assert.IsTrue(resultString.ContainsJsonProperty(Envelope.ID_KEY, command.Id));
//        Assert.IsTrue(resultString.ContainsJsonProperty(Envelope.FROM_KEY, command.From));
//        Assert.IsTrue(resultString.ContainsJsonProperty(Envelope.PP_KEY, command.Pp));
//        Assert.IsTrue(resultString.ContainsJsonProperty(Envelope.TO_KEY, command.To));
//        Assert.IsTrue(resultString.ContainsJsonProperty(Command.METHOD_KEY, command.Method));
//        Assert.IsTrue(resultString.ContainsJsonProperty(Command.URI_KEY, command.Uri));
//
//
//        Assert.IsTrue(resultString.ContainsJsonProperty(Command.METHOD_KEY, command.Method));
//        Assert.IsTrue(resultString.ContainsJsonProperty(metadataKey1, metadataValue1));
//        Assert.IsTrue(resultString.ContainsJsonProperty(metadataKey2, metadataValue2));
//
//        Assert.IsFalse(resultString.ContainsJsonKey(Command.STATUS_KEY));
//        Assert.IsFalse(resultString.ContainsJsonKey(Command.REASON_KEY));
//        Assert.IsFalse(resultString.ContainsJsonKey(Command.TYPE_KEY));
//        Assert.IsFalse(resultString.ContainsJsonKey(Command.RESOURCE_KEY));
//    }
//
    //endregion Command

    //region Message

    public void serialize_TextMessage_ReturnsValidJsonString()
    {
        PlainText content = createTextContent();
        Message message = createMessage(content);
        message.setPp(createNode());

        String metadataKey1 = "randomString1";
        String metadataValue1 = createRandomString(50);
        String metadataKey2 = "randomString2";
        String metadataValue2 = createRandomString(50);
        message.setMetadata(new HashMap<String, String>());
        message.getMetadata().put(metadataKey1, metadataValue1);
        message.getMetadata().put(metadataKey2, metadataValue2);


        String resultString = target.serialize(message);

        assertJsonEnvelopeProperties(message, resultString, ID_KEY, FROM_KEY, TO_KEY, PP_KEY, METADATA_KEY);
        assertThatJson(resultString).node(JsonConstants.Message.TYPE_KEY).isEqualTo(message.getType().toString());

        assertThatJson(resultString).node(JsonConstants.Message.CONTENT_KEY).isPresent();
        assertThatJson(resultString).node(JsonConstants.Message.CONTENT_KEY).isEqualTo(content.getText());

    }

<<<<<<< HEAD
=======
//
>>>>>>> 7329e141
//    public void Serialize_UnknownJsonContentMessage_ReturnsValidJsonString()
//    {
//        Content content = DataUtil.CreateJsonDocument();
//        var message = DataUtil.CreateMessage(content);
//        message.Pp = DataUtil.CreateNode();
//
//        var metadataKey1 = "randomString1";
//        var metadataValue1 = DataUtil.CreateRandomString(50);
//        var metadataKey2 = "randomString2";
//        var metadataValue2 = DataUtil.CreateRandomString(50);
//        message.Metadata = new Dictionary<string, string>();
//        message.Metadata.Add(metadataKey1, metadataValue1);
//        message.Metadata.Add(metadataKey2, metadataValue2);
//
//        var resultString = target.Serialize(message);
//
//        Assert.IsTrue(resultString.HasValidJsonStackedBrackets());
//        Assert.IsTrue(resultString.ContainsJsonProperty(Envelope.ID_KEY, message.Id));
//        Assert.IsTrue(resultString.ContainsJsonProperty(Envelope.FROM_KEY, message.From));
//        Assert.IsTrue(resultString.ContainsJsonProperty(Envelope.PP_KEY, message.Pp));
//        Assert.IsTrue(resultString.ContainsJsonProperty(Envelope.TO_KEY, message.To));
//        Assert.IsTrue(resultString.ContainsJsonProperty(Message.TYPE_KEY, message.Content.GetMediaType()));
//        Assert.IsTrue(resultString.ContainsJsonKey(Message.CONTENT_KEY));
//
//        foreach (var keyValuePair in content)
//        {
//            Assert.IsTrue(resultString.ContainsJsonProperty(keyValuePair.Key, keyValuePair.Value));
//        }
//
//        Assert.IsTrue(resultString.ContainsJsonProperty(metadataKey1, metadataValue1));
//        Assert.IsTrue(resultString.ContainsJsonProperty(metadataKey2, metadataValue2));
//    }
//
//    public void Serialize_UnknownPlainContentMessage_ReturnsValidJsonString()
//    {
//        var target = GetTarget();
//
//        var content = DataUtil.CreatePlainDocument();
//        var message = DataUtil.CreateMessage(content);
//        message.Pp = DataUtil.CreateNode();
//
//        var metadataKey1 = "randomString1";
//        var metadataValue1 = DataUtil.CreateRandomString(50);
//        var metadataKey2 = "randomString2";
//        var metadataValue2 = DataUtil.CreateRandomString(50);
//        message.Metadata = new Dictionary<string, string>();
//        message.Metadata.Add(metadataKey1, metadataValue1);
//        message.Metadata.Add(metadataKey2, metadataValue2);
//
//        var resultString = target.Serialize(message);
//
//        Assert.IsTrue(resultString.HasValidJsonStackedBrackets());
//        Assert.IsTrue(resultString.ContainsJsonProperty(Envelope.ID_KEY, message.Id));
//        Assert.IsTrue(resultString.ContainsJsonProperty(Envelope.FROM_KEY, message.From));
//        Assert.IsTrue(resultString.ContainsJsonProperty(Envelope.PP_KEY, message.Pp));
//        Assert.IsTrue(resultString.ContainsJsonProperty(Envelope.TO_KEY, message.To));
//        Assert.IsTrue(resultString.ContainsJsonProperty(Message.TYPE_KEY, message.Content.GetMediaType()));
//        Assert.IsTrue(resultString.ContainsJsonKey(Message.CONTENT_KEY));
//        Assert.IsTrue(resultString.ContainsJsonProperty(Message.CONTENT_KEY, content.Value));
//        Assert.IsTrue(resultString.ContainsJsonProperty(metadataKey1, metadataValue1));
//        Assert.IsTrue(resultString.ContainsJsonProperty(metadataKey2, metadataValue2));
//    }
//
//    public void Serialize_FireAndForgetTextMessage_ReturnsValidJsonString()
//    {
//        var target = GetTarget();
//
//        var content = DataUtil.CreateTextContent();
//        var message = DataUtil.CreateMessage(content);
//        message.Id = Guid.Empty;
//
//        var resultString = target.Serialize(message);
//
//        Assert.IsTrue(resultString.HasValidJsonStackedBrackets());
//
//        Assert.IsTrue(resultString.ContainsJsonProperty(Envelope.FROM_KEY, message.From));
//        Assert.IsTrue(resultString.ContainsJsonProperty(Envelope.TO_KEY, message.To));
//        Assert.IsTrue(resultString.ContainsJsonProperty(Message.TYPE_KEY, message.Content.GetMediaType()));
//        Assert.IsTrue(resultString.ContainsJsonKey(Message.CONTENT_KEY));
//        Assert.IsTrue(resultString.ContainsJsonProperty(Message.CONTENT_KEY, content.Text));
//
//        Assert.IsFalse(resultString.ContainsJsonKey(Envelope.ID_KEY));
//        Assert.IsFalse(resultString.ContainsJsonKey(Envelope.PP_KEY));
//        Assert.IsFalse(resultString.ContainsJsonKey(Envelope.METADATA_KEY));
//    }

    //endregion Message

    //endregion serialize

    //region deserialize method

    @Test
    public void deserialize_AuthenticatingSession_ReturnsValidInstance() {
        // Arrange
        UUID id = UUID.randomUUID();
        Node from = createNode();
        Node pp = createNode();
        Node to = createNode();

        String password = StringUtils.toBase64(createRandomString(10));

        String randomKey1 = "randomString1";
        String randomKey2 = "randomString2";
        String randomString1 = createRandomString(50);
        String randomString2 = createRandomString(50);

        SessionState state = SessionState.Authenticating;

        AuthenticationScheme scheme = AuthenticationScheme.Plain;

        String json = StringUtils.format("{\"state\":\"{0}\",\"scheme\":\"{9}\",\"authentication\":{\"password\":\"{1}\"},\"id\":\"{2}\",\"from\":\"{3}\",\"to\":\"{4}\",\"metadata\":{\"{5}\":\"{6}\",\"{7}\":\"{8}\"}}",
                state.toString().toLowerCase(),
                password,
                id,
                from,
                to,
                randomKey1,
                randomString1,
                randomKey2,
                randomString2,
                scheme.toString().toLowerCase()
        );
        // Act
        Envelope envelope = target.deserialize(json);

        // Assert
        assertThat(envelope).isInstanceOf(Session.class);

        Session session = (Session)envelope;
        assertThat(session.getId()).isEqualTo(id);
        assertThat(session.getFrom()).isEqualTo(from);
        assertThat(session.getTo()).isEqualTo(to);
        assertThat(session.getMetadata()).isNotNull();
        assertThat(session.getMetadata()).containsKey(randomKey1);
        assertThat(session.getMetadata().get(randomKey1)).isEqualTo(randomString1);
        assertThat(session.getMetadata()).containsKey(randomKey2);
        assertThat(session.getMetadata().get(randomKey2)).isEqualTo(randomString2);

        assertThat(session.getState()).isEqualTo(state);

        assertThat(session.getPp()).isNull();
        assertThat(session.getReason()).isNull();

        assertThat(session.getScheme()).isEqualTo(AuthenticationScheme.Plain);
    }

    @Test
    public void deserialize_FailedSessionNullProperties_ReturnsValidInstance(){
        // Arrange
        UUID id = UUID.randomUUID();
        Node from = createNode();
        Node pp = createNode();
        Node to = createNode();

        SessionState state = SessionState.Authenticating;

        int reasonCode = 57;
        String reasonDescription = "Unit test";

        String json = StringUtils.format(
                "{\"state\":\"{0}\",\"id\":\"{1}\",\"from\":\"{2}\",\"to\":\"{3}\",\"reason\":{\"code\":{4},\"description\":\"{5}\"}},\"encryptionOptions\":null,\"compressionOptions\":null,\"compression\":null,\"encryption\":null}}",
                state.toString().toLowerCase(),
                id,
                from,
                to,
                reasonCode,
                reasonDescription
        );


        // ACT
        Envelope envelope = target.deserialize(json);

        // ASSERT
        assertTrue(envelope instanceof Session);

        Session session = (Session) envelope;

        assertEquals(id, session.getId());
        assertEquals(from, session.getFrom());
        assertEquals(to, session.getTo());
        assertEquals(state, session.getState());
        assertNotNull(session.getReason());
        assertEquals(reasonCode, session.getReason().getCode());
        assertNull(session.getPp());
        assertNull(session.getMetadata());

    }

    @Test
    public void deserialize_SessionAuthenticatingWithPlainAuthentication_ReturnsValidInstance()
    {
        // Arrange

        String json = "{\"state\":\"authenticating\",\"scheme\":\"plain\",\"authentication\":{\"password\":\"Zg==\"},\"id\":\"ec9c196c-da09-43b0-923b-8ec162705c32\",\"from\":\"andre@takenet.com.br/MINELLI-NOTE\"}";

        // Act
        Envelope envelope = target.deserialize(json);

        // Assert

        assertTrue(envelope instanceof Session);
        Session session = (Session)envelope;
        assertEquals(session.getScheme(), AuthenticationScheme.Plain);
        assertTrue(session.getAuthentication() instanceof PlainAuthentication );
        PlainAuthentication authentication = (PlainAuthentication)session.getAuthentication();
        assertFalse(StringUtils.isNullOrEmpty(authentication.getPassword()));

    }

    @Test
    public void deserialize_SessionAuthenticatingWithGuestAuthentication_ReturnsValidInstance()
    {
        // Arrange

        String json = "{\"state\":\"authenticating\",\"scheme\":\"guest\",\"id\":\"feeb88e2-c209-40cd-b8ab-e14aeebe57ab\",\"from\":\"ca6829ff-1ac8-4dad-ad78-c25a3e4f8f7b@takenet.com.br/MINELLI-NOTE\"}";

        // Act
        Envelope envelope = target.deserialize(json);

        // Assert

        assertTrue(envelope instanceof Session);

        Session session = (Session)envelope;
        assertTrue(session.getScheme().equals(AuthenticationScheme.Guest));
        assertTrue(session.getAuthentication() instanceof GuestAuthentication);
    }

    //endregion Session

    //endregion deserialize

    private void assertJsonEnvelopeProperties(Envelope expected, String jsonString, String... properties) {
        List<String> missingKeys = new ArrayList<>(Arrays.asList(JsonConstants.Envelope.ALL_KEYS));

        for(String property : properties) {
            JsonFluentAssert jsonFluentAssert = assertThatJson(jsonString).node(property);

            missingKeys.remove(property);

            switch (property) {
                case ID_KEY:
                    jsonFluentAssert.isEqualTo(expected.getId());
                    break;
                case FROM_KEY:
                    jsonFluentAssert.isEqualTo(expected.getFrom().toString());
                    break;
                case TO_KEY:
                    jsonFluentAssert.isEqualTo(expected.getTo().toString());
                    break;
                case PP_KEY:
                    jsonFluentAssert.isEqualTo(expected.getPp().toString());
                    break;
                case METADATA_KEY:
                    for (String key : expected.getMetadata().keySet()) {
                        assertThatJson(jsonString).node(getMetadataKeyFromRoot(key)).isEqualTo(expected.getMetadata().get(key));
                    }
                    break;
            }
        }

        for(String missingKey : missingKeys) {
            assertThatJson(jsonString).node(missingKey).isAbsent();
        }
    }

}<|MERGE_RESOLUTION|>--- conflicted
+++ resolved
@@ -10,13 +10,9 @@
 import org.limeprotocol.testHelpers.JsonConstants;
 import org.limeprotocol.util.StringUtils;
 
-<<<<<<< HEAD
 import javax.swing.text.AbstractDocument;
 import java.util.HashMap;
-import java.util.UUID;
-=======
 import java.util.*;
->>>>>>> 7329e141
 
 import static net.javacrumbs.jsonunit.fluent.JsonFluentAssert.assertThatJson;
 import static org.fest.assertions.api.Assertions.assertThat;
@@ -57,12 +53,16 @@
         String resultString = target.serialize(session);
 
         // Assert
-        assertJsonEnvelopeProperties(session, resultString, ID_KEY, FROM_KEY, TO_KEY, METADATA_KEY);
-
+        assertThatJson(resultString).node(JsonConstants.Envelope.ID_KEY).isEqualTo(session.getId());
+        assertThatJson(resultString).node(JsonConstants.Envelope.FROM_KEY).isEqualTo(session.getFrom().toString());
+        assertThatJson(resultString).node(JsonConstants.Envelope.TO_KEY).isEqualTo(session.getTo().toString());
         assertThatJson(resultString).node(JsonConstants.Session.STATE_KEY).isEqualTo(session.getState().toString().toLowerCase());
+        assertThatJson(resultString).node(JsonConstants.Envelope.getMetadataKeyFromRoot(metadataKey1)).isEqualTo(metadataValue1);
+        assertThatJson(resultString).node(JsonConstants.Envelope.getMetadataKeyFromRoot(metadataKey2)).isEqualTo(metadataValue2);
         assertThatJson(resultString).node(JsonConstants.Session.AUTHENTICATION_KEY).isPresent();
         assertThatJson(resultString).node(JsonConstants.PlainAuthentication.PASSWORK_KEY_FROM_ROOT).isEqualTo(plainAuthentication.getPassword());
 
+        assertThatJson(resultString).node(JsonConstants.Envelope.PP_KEY).isAbsent();
         assertThatJson(resultString).node(JsonConstants.Session.REASON_KEY).isAbsent();
     }
 
@@ -77,12 +77,16 @@
         String resultString = target.serialize(session);
 
         // Assert
-        assertJsonEnvelopeProperties(session, resultString, ID_KEY, FROM_KEY, TO_KEY);
+        assertThatJson(resultString).node(JsonConstants.Envelope.ID_KEY).isEqualTo(session.getId());
+        assertThatJson(resultString).node(JsonConstants.Envelope.FROM_KEY).isEqualTo(session.getFrom().toString());
+        assertThatJson(resultString).node(JsonConstants.Envelope.TO_KEY).isEqualTo(session.getTo().toString());
         assertThatJson(resultString).node(JsonConstants.Session.STATE_KEY).isEqualTo(session.getState().toString().toLowerCase());
         assertThatJson(resultString).node(JsonConstants.Session.REASON_KEY).isPresent();
         assertThatJson(resultString).node(JsonConstants.Reason.CODE_KEY_FROM_ROOT).isEqualTo(session.getReason().getCode());
         assertThatJson(resultString).node(JsonConstants.Reason.DESCRIPTION_KEY_FROM_ROOT).isEqualTo(session.getReason().getDescription());
 
+        assertThatJson(resultString).node(JsonConstants.Envelope.PP_KEY).isAbsent();
+        assertThatJson(resultString).node(JsonConstants.Envelope.METADATA_KEY).isAbsent();
         assertThatJson(resultString).node(JsonConstants.Session.AUTHENTICATION_KEY).isAbsent();
     }
 
@@ -109,6 +113,7 @@
 //
 //        var resultString = target.Serialize(command);
 //
+//        Assert.IsTrue(resultString.HasValidJsonStackedBrackets());
 //        Assert.IsTrue(resultString.ContainsJsonProperty(Envelope.ID_KEY, command.Id));
 //        Assert.IsTrue(resultString.ContainsJsonProperty(Envelope.FROM_KEY, command.From));
 //        Assert.IsTrue(resultString.ContainsJsonProperty(Envelope.PP_KEY, command.Pp));
@@ -126,7 +131,6 @@
 //        Assert.IsFalse(resultString.ContainsJsonKey(Command.TYPE_KEY));
 //        Assert.IsFalse(resultString.ContainsJsonKey(Command.RESOURCE_KEY));
 //    }
-//
     //endregion Command
 
     //region Message
@@ -148,21 +152,25 @@
 
         String resultString = target.serialize(message);
 
-        assertJsonEnvelopeProperties(message, resultString, ID_KEY, FROM_KEY, TO_KEY, PP_KEY, METADATA_KEY);
+        assertThatJson(resultString).node(JsonConstants.Envelope.ID_KEY).isEqualTo(message.getId());
+        assertThatJson(resultString).node(JsonConstants.Envelope.FROM_KEY).isEqualTo(message.getFrom().toString());
+        assertThatJson(resultString).node(JsonConstants.Envelope.TO_KEY).isEqualTo(message.getTo().toString());
+        assertThatJson(resultString).node(JsonConstants.Envelope.PP_KEY).isEqualTo(message.getPp().toString());
         assertThatJson(resultString).node(JsonConstants.Message.TYPE_KEY).isEqualTo(message.getType().toString());
 
         assertThatJson(resultString).node(JsonConstants.Message.CONTENT_KEY).isPresent();
         assertThatJson(resultString).node(JsonConstants.Message.CONTENT_KEY).isEqualTo(content.getText());
 
-    }
-
-<<<<<<< HEAD
-=======
-//
->>>>>>> 7329e141
+        assertThatJson(resultString).node(JsonConstants.Envelope.getMetadataKeyFromRoot(metadataKey1)).isEqualTo(metadataValue1);
+        assertThatJson(resultString).node(JsonConstants.Envelope.getMetadataKeyFromRoot(metadataKey2)).isEqualTo(metadataValue2);
+
+    }
+//
 //    public void Serialize_UnknownJsonContentMessage_ReturnsValidJsonString()
 //    {
-//        Content content = DataUtil.CreateJsonDocument();
+//        var target = GetTarget();
+//
+//        var content = DataUtil.CreateJsonDocument();
 //        var message = DataUtil.CreateMessage(content);
 //        message.Pp = DataUtil.CreateNode();
 //
@@ -394,38 +402,4 @@
 
     //endregion deserialize
 
-    private void assertJsonEnvelopeProperties(Envelope expected, String jsonString, String... properties) {
-        List<String> missingKeys = new ArrayList<>(Arrays.asList(JsonConstants.Envelope.ALL_KEYS));
-
-        for(String property : properties) {
-            JsonFluentAssert jsonFluentAssert = assertThatJson(jsonString).node(property);
-
-            missingKeys.remove(property);
-
-            switch (property) {
-                case ID_KEY:
-                    jsonFluentAssert.isEqualTo(expected.getId());
-                    break;
-                case FROM_KEY:
-                    jsonFluentAssert.isEqualTo(expected.getFrom().toString());
-                    break;
-                case TO_KEY:
-                    jsonFluentAssert.isEqualTo(expected.getTo().toString());
-                    break;
-                case PP_KEY:
-                    jsonFluentAssert.isEqualTo(expected.getPp().toString());
-                    break;
-                case METADATA_KEY:
-                    for (String key : expected.getMetadata().keySet()) {
-                        assertThatJson(jsonString).node(getMetadataKeyFromRoot(key)).isEqualTo(expected.getMetadata().get(key));
-                    }
-                    break;
-            }
-        }
-
-        for(String missingKey : missingKeys) {
-            assertThatJson(jsonString).node(missingKey).isAbsent();
-        }
-    }
-
 }