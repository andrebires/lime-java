--- conflicted
+++ resolved
@@ -101,169 +101,45 @@
 
     //endregion Session
 
-<<<<<<< HEAD
-    //region Message
-
-//    public void Serialize_TextMessage_ReturnsValidJsonString()
+    //region Command
+
+//    @Test
+//    public void serialize_AbsoluteUriRequestCommand_ReturnsValidJsonString()
 //    {
-//        var content = DataUtil.CreateTextContent();
-//        var message = DataUtil.CreateMessage(content);
-//        message.Pp = DataUtil.CreateNode();
-//
-//        var metadataKey1 = "randomString1";
-//        var metadataValue1 = DataUtil.CreateRandomString(50);
-//        var metadataKey2 = "randomString2";
-//        var metadataValue2 = DataUtil.CreateRandomString(50);
-//        message.Metadata = new Dictionary<string, string>();
-//        message.Metadata.Add(metadataKey1, metadataValue1);
-//        message.Metadata.Add(metadataKey2, metadataValue2);
-//
-//        var resultString = target.Serialize(message);
+//
+//        Command command = TestDummy.createCommand();
+//        command.setPp(TestDummy.createNode());
+//        command.setUri(TestDummy.createAbsoluteLimeUri());
+//
+//
+//        String metadataKey1 = "randomString1";
+//        String metadataValue1 = TestDummy.createRandomString(50);
+//        String metadataKey2 = "randomString2";
+//        String metadataValue2 = TestDummy.createRandomString(50);
+//        command.Metadata = new Dictionary<string, string>();
+//        command.Metadata.Add(metadataKey1, metadataValue1);
+//        command.Metadata.Add(metadataKey2, metadataValue2);
+//
+//        var resultString = target.Serialize(command);
+//
 //        Assert.IsTrue(resultString.HasValidJsonStackedBrackets());
-//        Assert.IsTrue(resultString.ContainsJsonProperty(Envelope.ID_KEY, message.Id));
-//        Assert.IsTrue(resultString.ContainsJsonProperty(Envelope.FROM_KEY, message.From));
-//        Assert.IsTrue(resultString.ContainsJsonProperty(Envelope.PP_KEY, message.Pp));
-//        Assert.IsTrue(resultString.ContainsJsonProperty(Envelope.TO_KEY, message.To));
-//        Assert.IsTrue(resultString.ContainsJsonProperty(Message.TYPE_KEY, message.Content.GetMediaType()));
-//        Assert.IsTrue(resultString.ContainsJsonKey(Message.CONTENT_KEY));
-//        Assert.IsTrue(resultString.ContainsJsonProperty(Message.CONTENT_KEY, content.Text));
+//        Assert.IsTrue(resultString.ContainsJsonProperty(Envelope.ID_KEY, command.Id));
+//        Assert.IsTrue(resultString.ContainsJsonProperty(Envelope.FROM_KEY, command.From));
+//        Assert.IsTrue(resultString.ContainsJsonProperty(Envelope.PP_KEY, command.Pp));
+//        Assert.IsTrue(resultString.ContainsJsonProperty(Envelope.TO_KEY, command.To));
+//        Assert.IsTrue(resultString.ContainsJsonProperty(Command.METHOD_KEY, command.Method));
+//        Assert.IsTrue(resultString.ContainsJsonProperty(Command.URI_KEY, command.Uri));
+//
+//
+//        Assert.IsTrue(resultString.ContainsJsonProperty(Command.METHOD_KEY, command.Method));
 //        Assert.IsTrue(resultString.ContainsJsonProperty(metadataKey1, metadataValue1));
 //        Assert.IsTrue(resultString.ContainsJsonProperty(metadataKey2, metadataValue2));
+//
+//        Assert.IsFalse(resultString.ContainsJsonKey(Command.STATUS_KEY));
+//        Assert.IsFalse(resultString.ContainsJsonKey(Command.REASON_KEY));
+//        Assert.IsFalse(resultString.ContainsJsonKey(Command.TYPE_KEY));
+//        Assert.IsFalse(resultString.ContainsJsonKey(Command.RESOURCE_KEY));
 //    }
-//
-//    public void Serialize_UnknownJsonContentMessage_ReturnsValidJsonString()
-//    {
-//        var target = GetTarget();
-//
-//        var content = DataUtil.CreateJsonDocument();
-//        var message = DataUtil.CreateMessage(content);
-//        message.Pp = DataUtil.CreateNode();
-//
-//        var metadataKey1 = "randomString1";
-//        var metadataValue1 = DataUtil.CreateRandomString(50);
-//        var metadataKey2 = "randomString2";
-//        var metadataValue2 = DataUtil.CreateRandomString(50);
-//        message.Metadata = new Dictionary<string, string>();
-//        message.Metadata.Add(metadataKey1, metadataValue1);
-//        message.Metadata.Add(metadataKey2, metadataValue2);
-//
-//        var resultString = target.Serialize(message);
-//
-//        Assert.IsTrue(resultString.HasValidJsonStackedBrackets());
-//        Assert.IsTrue(resultString.ContainsJsonProperty(Envelope.ID_KEY, message.Id));
-//        Assert.IsTrue(resultString.ContainsJsonProperty(Envelope.FROM_KEY, message.From));
-//        Assert.IsTrue(resultString.ContainsJsonProperty(Envelope.PP_KEY, message.Pp));
-//        Assert.IsTrue(resultString.ContainsJsonProperty(Envelope.TO_KEY, message.To));
-//        Assert.IsTrue(resultString.ContainsJsonProperty(Message.TYPE_KEY, message.Content.GetMediaType()));
-//        Assert.IsTrue(resultString.ContainsJsonKey(Message.CONTENT_KEY));
-//
-//        foreach (var keyValuePair in content)
-//        {
-//            Assert.IsTrue(resultString.ContainsJsonProperty(keyValuePair.Key, keyValuePair.Value));
-//        }
-//
-//        Assert.IsTrue(resultString.ContainsJsonProperty(metadataKey1, metadataValue1));
-//        Assert.IsTrue(resultString.ContainsJsonProperty(metadataKey2, metadataValue2));
-//    }
-//
-//    public void Serialize_UnknownPlainContentMessage_ReturnsValidJsonString()
-//    {
-//        var target = GetTarget();
-//
-//        var content = DataUtil.CreatePlainDocument();
-//        var message = DataUtil.CreateMessage(content);
-//        message.Pp = DataUtil.CreateNode();
-//
-//        var metadataKey1 = "randomString1";
-//        var metadataValue1 = DataUtil.CreateRandomString(50);
-//        var metadataKey2 = "randomString2";
-//        var metadataValue2 = DataUtil.CreateRandomString(50);
-//        message.Metadata = new Dictionary<string, string>();
-//        message.Metadata.Add(metadataKey1, metadataValue1);
-//        message.Metadata.Add(metadataKey2, metadataValue2);
-//
-//        var resultString = target.Serialize(message);
-//
-//        Assert.IsTrue(resultString.HasValidJsonStackedBrackets());
-//        Assert.IsTrue(resultString.ContainsJsonProperty(Envelope.ID_KEY, message.Id));
-//        Assert.IsTrue(resultString.ContainsJsonProperty(Envelope.FROM_KEY, message.From));
-//        Assert.IsTrue(resultString.ContainsJsonProperty(Envelope.PP_KEY, message.Pp));
-//        Assert.IsTrue(resultString.ContainsJsonProperty(Envelope.TO_KEY, message.To));
-//        Assert.IsTrue(resultString.ContainsJsonProperty(Message.TYPE_KEY, message.Content.GetMediaType()));
-//        Assert.IsTrue(resultString.ContainsJsonKey(Message.CONTENT_KEY));
-//        Assert.IsTrue(resultString.ContainsJsonProperty(Message.CONTENT_KEY, content.Value));
-//        Assert.IsTrue(resultString.ContainsJsonProperty(metadataKey1, metadataValue1));
-//        Assert.IsTrue(resultString.ContainsJsonProperty(metadataKey2, metadataValue2));
-//    }
-//
-//    public void Serialize_FireAndForgetTextMessage_ReturnsValidJsonString()
-//    {
-//        var target = GetTarget();
-//
-//        var content = DataUtil.CreateTextContent();
-//        var message = DataUtil.CreateMessage(content);
-//        message.Id = Guid.Empty;
-//
-//        var resultString = target.Serialize(message);
-//
-//        Assert.IsTrue(resultString.HasValidJsonStackedBrackets());
-//
-//        Assert.IsTrue(resultString.ContainsJsonProperty(Envelope.FROM_KEY, message.From));
-//        Assert.IsTrue(resultString.ContainsJsonProperty(Envelope.TO_KEY, message.To));
-//        Assert.IsTrue(resultString.ContainsJsonProperty(Message.TYPE_KEY, message.Content.GetMediaType()));
-//        Assert.IsTrue(resultString.ContainsJsonKey(Message.CONTENT_KEY));
-//        Assert.IsTrue(resultString.ContainsJsonProperty(Message.CONTENT_KEY, content.Text));
-//
-//        Assert.IsFalse(resultString.ContainsJsonKey(Envelope.ID_KEY));
-//        Assert.IsFalse(resultString.ContainsJsonKey(Envelope.PP_KEY));
-//        Assert.IsFalse(resultString.ContainsJsonKey(Envelope.METADATA_KEY));
-//    }
-
-    //endregion Message
-
-
-    //endregion serialize
-=======
-    //region Command
->>>>>>> 7b919ad6
-
-    @Test
-    public void serialize_AbsoluteUriRequestCommand_ReturnsValidJsonString()
-    {
-
-        Command command = TestDummy.createCommand();
-        command.setPp(TestDummy.createNode());
-        command.setUri(TestDummy.createAbsoluteLimeUri());
-
-
-        String metadataKey1 = "randomString1";
-        String metadataValue1 = TestDummy.createRandomString(50);
-        String metadataKey2 = "randomString2";
-        String metadataValue2 = TestDummy.createRandomString(50);
-        command.Metadata = new Dictionary<string, string>();
-        command.Metadata.Add(metadataKey1, metadataValue1);
-        command.Metadata.Add(metadataKey2, metadataValue2);
-
-        var resultString = target.Serialize(command);
-
-        Assert.IsTrue(resultString.HasValidJsonStackedBrackets());
-        Assert.IsTrue(resultString.ContainsJsonProperty(Envelope.ID_KEY, command.Id));
-        Assert.IsTrue(resultString.ContainsJsonProperty(Envelope.FROM_KEY, command.From));
-        Assert.IsTrue(resultString.ContainsJsonProperty(Envelope.PP_KEY, command.Pp));
-        Assert.IsTrue(resultString.ContainsJsonProperty(Envelope.TO_KEY, command.To));
-        Assert.IsTrue(resultString.ContainsJsonProperty(Command.METHOD_KEY, command.Method));
-        Assert.IsTrue(resultString.ContainsJsonProperty(Command.URI_KEY, command.Uri));
-
-
-        Assert.IsTrue(resultString.ContainsJsonProperty(Command.METHOD_KEY, command.Method));
-        Assert.IsTrue(resultString.ContainsJsonProperty(metadataKey1, metadataValue1));
-        Assert.IsTrue(resultString.ContainsJsonProperty(metadataKey2, metadataValue2));
-
-        Assert.IsFalse(resultString.ContainsJsonKey(Command.STATUS_KEY));
-        Assert.IsFalse(resultString.ContainsJsonKey(Command.REASON_KEY));
-        Assert.IsFalse(resultString.ContainsJsonKey(Command.TYPE_KEY));
-        Assert.IsFalse(resultString.ContainsJsonKey(Command.RESOURCE_KEY));
-    }
     //endregion Command
 
     //region Session
