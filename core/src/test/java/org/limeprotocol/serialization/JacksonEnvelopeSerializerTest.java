--- conflicted
+++ resolved
@@ -119,27 +119,39 @@
         Message message = createMessage(content);
         message.setPp(createNode());
 
-<<<<<<< HEAD
-        Map<String, String> metadata = createRandomMetadata();
-        message.setMetadata(metadata);
-=======
         message.setMetadata(createRandomMetadata());
->>>>>>> 9c776713
 
         String resultString = target.serialize(message);
 
         assertJsonEnvelopeProperties(message, resultString, ID_KEY, FROM_KEY, TO_KEY, PP_KEY, METADATA_KEY);
-<<<<<<< HEAD
-        assertThatJson(resultString).node(JsonConstants.Message.TYPE_KEY).isEqualTo(message.getType().toString());
-=======
->>>>>>> 9c776713
 
         assertThatJson(resultString).node(JsonConstants.Message.TYPE_KEY).isEqualTo(message.getType().toString());
         assertThatJson(resultString).node(JsonConstants.Message.CONTENT_KEY).isPresent();
 
-<<<<<<< HEAD
-    }
-
+        for (Map.Entry<String, Object> keyValuePair : content.entrySet())
+        {
+            assertThatJson(resultString).node(keyValuePair.getKey()).isEqualTo(keyValuePair.getValue());
+        }
+    }
+
+    @Test
+    public void serialize_UnknownPlainContentMessage_ReturnsValidJsonString()
+    {
+        PlainDocument content = createPlainDocument();
+        Message message = createMessage(content);
+        message.setPp(createNode());
+
+        message.setMetadata(createRandomMetadata());
+
+        String resultString = target.serialize(message);
+
+        assertJsonEnvelopeProperties(message, resultString, ID_KEY, FROM_KEY, TO_KEY, PP_KEY, METADATA_KEY);
+
+        assertThatJson(resultString).node(JsonConstants.Message.TYPE_KEY).isEqualTo(message.getType().toString());
+        assertThatJson(resultString).node(JsonConstants.Message.CONTENT_KEY).isPresent();
+
+        assertThatJson(resultString).node(JsonConstants.Message.CONTENT_KEY).isEqualTo(content.getValue());
+    }
 //
 //    public void Serialize_UnknownJsonContentMessage_ReturnsValidJsonString()
 //    {
@@ -228,32 +240,6 @@
 //        Assert.IsFalse(resultString.ContainsJsonKey(Envelope.PP_KEY));
 //        Assert.IsFalse(resultString.ContainsJsonKey(Envelope.METADATA_KEY));
 //    }
-=======
-        for (Map.Entry<String, Object> keyValuePair : content.entrySet())
-        {
-            assertThatJson(resultString).node(keyValuePair.getKey()).isEqualTo(keyValuePair.getValue());
-        }
-    }
-
-    @Test
-    public void serialize_UnknownPlainContentMessage_ReturnsValidJsonString()
-    {
-        PlainDocument content = createPlainDocument();
-        Message message = createMessage(content);
-        message.setPp(createNode());
-
-        message.setMetadata(createRandomMetadata());
-
-        String resultString = target.serialize(message);
-
-        assertJsonEnvelopeProperties(message, resultString, ID_KEY, FROM_KEY, TO_KEY, PP_KEY, METADATA_KEY);
-
-        assertThatJson(resultString).node(JsonConstants.Message.TYPE_KEY).isEqualTo(message.getType().toString());
-        assertThatJson(resultString).node(JsonConstants.Message.CONTENT_KEY).isPresent();
-
-        assertThatJson(resultString).node(JsonConstants.Message.CONTENT_KEY).isEqualTo(content.getValue());
-    }
->>>>>>> 9c776713
 
     //endregion Message
 
@@ -403,11 +389,7 @@
 
     //endregion deserialize
 
-<<<<<<< HEAD
     private void assertJsonEnvelopeProperties(Envelope expected, String jsonString, String... properties) {
-=======
-    public static void assertJsonEnvelopeProperties(Envelope expected, String jsonString, String... properties) {
->>>>>>> 9c776713
         List<String> missingKeys = new ArrayList<>(Arrays.asList(JsonConstants.Envelope.ALL_KEYS));
 
         for(String property : properties) {
