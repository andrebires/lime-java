package org.limeprotocol.testHelpers;

public class JsonConstants {
    public static class Envelope {
        public static final String ID_KEY = "id";
        public static final String FROM_KEY = "from";
        public static final String PP_KEY = "pp";
        public static final String TO_KEY = "to";
        public static final String METADATA_KEY = "metadata";

        public static final String[] ALL_KEYS = new String[] { ID_KEY, FROM_KEY, PP_KEY, TO_KEY, METADATA_KEY };

        public static String getMetadataKeyFromRoot(String metadataKey) {
            return METADATA_KEY + "." + metadataKey;
        }

    }

    public static class Session {
        public static final String STATE_KEY = "state";
        public static final String MODE_KEY = "mode";
        public static final String ENCRYPTION_OPTIONS_KEY = "encryptionOptions";
        public static final String ENCRYPTION_KEY = "encryption";
        public static final String COMPRESSION_OPTIONS_KEY = "compressionOptions";
        public static final String COMPRESSION_KEY = "compression";
        public static final String SCHEME_OPTIONS_KEY = "schemeOptions";
        public static final String SCHEME_KEY = "scheme";
        public static final String AUTHENTICATION_KEY = "authentication";
        public static final String REASON_KEY = "reason";
    }

    public static class Reason {
        public static final String CODE_KEY = "code";
        public static final String DESCRIPTION_KEY = "description";

        public static final String CODE_KEY_FROM_ROOT = Session.REASON_KEY + "." + CODE_KEY;
        public static final String DESCRIPTION_KEY_FROM_ROOT = Session.REASON_KEY + "." + DESCRIPTION_KEY;

    }

    public static class PlainAuthentication {
        public static final String PASSWORD_KEY = "password";
        public static final String PASSWORK_KEY_FROM_ROOT = Session.AUTHENTICATION_KEY + "." + PASSWORD_KEY;
    }

    public static class Command {
<<<<<<< HEAD
        public final String URI_KEY = "uri";
        public final String TYPE_KEY = Message.TYPE_KEY;
        public final String RESOURCE_KEY = "resource";
        public final String METHOD_KEY = "method";
        public final String STATUS_KEY = "status";
        public final String  REASON_KEY = "reason";
=======
        public static final String URI_KEY = "uri";
        public static final String TYPE_KEY = Message.TYPE_KEY;
        public static final String RESOURCE_KEY = "resource";
        public static final String METHOD_KEY = "method";
        public static final String STATUS_KEY = "status";
        public static final String REASON_KEY = "reason";
>>>>>>> 47488fbf
    }

    public static class Message {
        public final static String TYPE_KEY = "type";
        public final static String CONTENT_KEY = "content";
    }

    public static class Notification {
        public final static String EVENT_KEY = "event";
        public final static String REASON_KEY = "reason";
        public final static String CODE_FROM_REASON_KEY = REASON_KEY + "." + Reason.CODE_KEY;
        public final static String DESCRIPTION_FROM_REASON_KEY = REASON_KEY + "." + Reason.DESCRIPTION_KEY;
    }
}<|MERGE_RESOLUTION|>--- conflicted
+++ resolved
@@ -44,21 +44,12 @@
     }
 
     public static class Command {
-<<<<<<< HEAD
-        public final String URI_KEY = "uri";
-        public final String TYPE_KEY = Message.TYPE_KEY;
-        public final String RESOURCE_KEY = "resource";
-        public final String METHOD_KEY = "method";
-        public final String STATUS_KEY = "status";
-        public final String  REASON_KEY = "reason";
-=======
         public static final String URI_KEY = "uri";
         public static final String TYPE_KEY = Message.TYPE_KEY;
         public static final String RESOURCE_KEY = "resource";
         public static final String METHOD_KEY = "method";
         public static final String STATUS_KEY = "status";
         public static final String REASON_KEY = "reason";
->>>>>>> 47488fbf
     }
 
     public static class Message {
