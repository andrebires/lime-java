package org.limeprotocol.testHelpers;

public class JsonConstants {
    public static class Envelope {
        public static final String ID_KEY = "id";
        public static final String FROM_KEY = "from";
        public static final String PP_KEY = "pp";
        public static final String TO_KEY = "to";
        public static final String METADATA_KEY = "metadata";

        public static final String[] ALL_KEYS = new String[] { ID_KEY, FROM_KEY, PP_KEY, TO_KEY, METADATA_KEY };

        public static String getMetadataKeyFromRoot(String metadataKey) {
            return METADATA_KEY + "." + metadataKey;
        }

    }

    public static class Session {
        public static final String STATE_KEY = "state";
        public static final String MODE_KEY = "mode";
        public static final String ENCRYPTION_OPTIONS_KEY = "encryptionOptions";
        public static final String ENCRYPTION_KEY = "encryption";
        public static final String COMPRESSION_OPTIONS_KEY = "compressionOptions";
        public static final String COMPRESSION_KEY = "compression";
        public static final String SCHEME_OPTIONS_KEY = "schemeOptions";
        public static final String SCHEME_KEY = "scheme";
        public static final String AUTHENTICATION_KEY = "authentication";
        public static final String REASON_KEY = "reason";
    }

    public static class Reason {
        public static final String CODE_KEY = "code";
        public static final String DESCRIPTION_KEY = "description";

        public static final String CODE_KEY_FROM_ROOT = Session.REASON_KEY + "." + CODE_KEY;
        public static final String DESCRIPTION_KEY_FROM_ROOT = Session.REASON_KEY + "." + DESCRIPTION_KEY;

    }

    public static class PlainAuthentication {
        public static final String PASSWORD_KEY = "password";
        public static final String PASSWORK_KEY_FROM_ROOT = Session.AUTHENTICATION_KEY + "." + PASSWORD_KEY;
    }

    public static class Command {
        public static final String URI_KEY = "uri";
        public static final String TYPE_KEY = Message.TYPE_KEY;
        public static final String RESOURCE_KEY = "resource";
        public static final String METHOD_KEY = "method";
        public static final String STATUS_KEY = "status";
        public static final String REASON_KEY = "reason";
    }

    public static class Message {
        public static final String TYPE_KEY = "type";
        public static final String CONTENT_KEY = "content";
        public static final String VALUE_KEY = "value";
        public static final String CONTENT_VALUE_KEY = CONTENT_KEY + "." + VALUE_KEY;
    }

    public static class Notification {
        public static final String EVENT_KEY = "event";
        public static final String REASON_KEY = "reason";
        public static final String CODE_FROM_REASON_KEY = REASON_KEY + "." + Reason.CODE_KEY;
        public static final String DESCRIPTION_FROM_REASON_KEY = REASON_KEY + "." + Reason.DESCRIPTION_KEY;
    }

    public static class PlainText {
        public static final String CONTENT_KEY = "content";
        public static final String TEXT_KEY = "text";
        public static final String CONTENT_TEXT_KEY = CONTENT_KEY + "." + TEXT_KEY;
    }

<<<<<<< HEAD
    public static class DocumentCollection{
        public final static String ITEMS_KEY = "items";
    }

=======
    public static class DocumentCollection {
        public static final String TOTAL_KEY = "total";
        public static final String ITEM_TYPE_KEY = "itemType";
        public static final String ITEMS_KEY = "items";

    }
>>>>>>> 8798837a
}<|MERGE_RESOLUTION|>--- conflicted
+++ resolved
@@ -72,17 +72,10 @@
         public static final String CONTENT_TEXT_KEY = CONTENT_KEY + "." + TEXT_KEY;
     }
 
-<<<<<<< HEAD
-    public static class DocumentCollection{
-        public final static String ITEMS_KEY = "items";
-    }
-
-=======
     public static class DocumentCollection {
         public static final String TOTAL_KEY = "total";
         public static final String ITEM_TYPE_KEY = "itemType";
         public static final String ITEMS_KEY = "items";
 
     }
->>>>>>> 8798837a
 }