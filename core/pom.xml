<?xml version="1.0" encoding="UTF-8"?>
<project xmlns="http://maven.apache.org/POM/4.0.0"
         xmlns:xsi="http://www.w3.org/2001/XMLSchema-instance"
         xsi:schemaLocation="http://maven.apache.org/POM/4.0.0 http://maven.apache.org/xsd/maven-4.0.0.xsd">
    <modelVersion>4.0.0</modelVersion>

    <groupId>org.limeprotocol</groupId>
    <artifactId>lime-java-core</artifactId>
    <version>1.0-SNAPSHOT</version>
    <packaging>jar</packaging>

    <parent>
        <artifactId>lime-java</artifactId>
        <groupId>org.limeprotocol</groupId>
        <version>1.0-SNAPSHOT</version>
    </parent>

    <dependencies>
        <dependency>
            <groupId>com.fasterxml.jackson.core</groupId>
            <artifactId>jackson-databind</artifactId>
            <version>2.5.0</version>
        </dependency>
        <dependency>
            <groupId>org.reflections</groupId>
            <artifactId>reflections</artifactId>
            <version>0.9.9</version>
        </dependency>
        <dependency>
            <groupId>junit</groupId>
            <artifactId>junit</artifactId>
            <version>4.11</version>
            <scope>test</scope>
        </dependency>
        <dependency>
<<<<<<< HEAD
            <groupId>org.mockito</groupId>
            <artifactId>mockito-core</artifactId>
            <version>2.0.3-beta</version>
=======
            <groupId>org.easytesting</groupId>
            <artifactId>fest-assert-core</artifactId>
            <version>2.0M10</version>
>>>>>>> 5d09ed09
            <scope>test</scope>
        </dependency>
    </dependencies>

    
</project><|MERGE_RESOLUTION|>--- conflicted
+++ resolved
@@ -33,15 +33,15 @@
             <scope>test</scope>
         </dependency>
         <dependency>
-<<<<<<< HEAD
+            <groupId>org.easytesting</groupId>
+            <artifactId>fest-assert-core</artifactId>
+            <version>2.0M10</version>
+            <scope>test</scope>
+        </dependency>
+        <dependency>
             <groupId>org.mockito</groupId>
             <artifactId>mockito-core</artifactId>
             <version>2.0.3-beta</version>
-=======
-            <groupId>org.easytesting</groupId>
-            <artifactId>fest-assert-core</artifactId>
-            <version>2.0M10</version>
->>>>>>> 5d09ed09
             <scope>test</scope>
         </dependency>
     </dependencies>
