<?xml version="1.0" encoding="UTF-8"?>
<project xmlns="http://maven.apache.org/POM/4.0.0"
         xmlns:xsi="http://www.w3.org/2001/XMLSchema-instance"
         xsi:schemaLocation="http://maven.apache.org/POM/4.0.0 http://maven.apache.org/xsd/maven-4.0.0.xsd">
    <modelVersion>4.0.0</modelVersion>

    <parent>
        <groupId>org.limeprotocol</groupId>
        <artifactId>lime-java</artifactId>
        <version>1.0.0</version>
    </parent>

    <groupId>org.limeprotocol</groupId>
    <artifactId>lime-java-core</artifactId>
    <version>1.0.0</version>
    <packaging>jar</packaging>

    <dependencies>
        <dependency>
            <groupId>com.fasterxml.jackson.core</groupId>
            <artifactId>jackson-databind</artifactId>
            <version>2.5.0</version>
        </dependency>
        <dependency>
<<<<<<< HEAD
            <groupId>org.reflections</groupId>
            <artifactId>reflections</artifactId>
            <version>0.9.9</version>
            <exclusions>
                <exclusion>
                    <!-- Fix for Android compilation (https://code.google.com/p/reflections/issues/detail?id=98&thanks=98&ts=1327489720) -->
                    <groupId>xml-apis</groupId>
                    <artifactId>xml-apis</artifactId>
                </exclusion>
            </exclusions>
        </dependency>
        <dependency>
            <groupId>net.javacrumbs.json-unit</groupId>
            <artifactId>json-unit-fluent</artifactId>
            <version>1.5.1</version>
=======
            <groupId>junit</groupId>
            <artifactId>junit</artifactId>
            <version>4.11</version>
            <scope>test</scope>
        </dependency>
        <dependency>
            <groupId>org.easytesting</groupId>
            <artifactId>fest-assert-core</artifactId>
            <version>2.0M10</version>
            <scope>test</scope>
        </dependency>
        <dependency>
            <groupId>org.mockito</groupId>
            <artifactId>mockito-core</artifactId>
            <version>2.0.3-beta</version>
>>>>>>> 20076fdc
            <scope>test</scope>
        </dependency>
        <dependency>
            <groupId>com.google.guava</groupId>
            <artifactId>guava</artifactId>
            <version>18.0</version>
            <scope>test</scope>
        </dependency>
        <dependency>
            <groupId>org.slf4j</groupId>
            <artifactId>slf4j-nop</artifactId>
            <version>1.7.10</version>
            <scope>test</scope>
        </dependency>
    </dependencies>
</project><|MERGE_RESOLUTION|>--- conflicted
+++ resolved
@@ -22,7 +22,6 @@
             <version>2.5.0</version>
         </dependency>
         <dependency>
-<<<<<<< HEAD
             <groupId>org.reflections</groupId>
             <artifactId>reflections</artifactId>
             <version>0.9.9</version>
@@ -38,7 +37,6 @@
             <groupId>net.javacrumbs.json-unit</groupId>
             <artifactId>json-unit-fluent</artifactId>
             <version>1.5.1</version>
-=======
             <groupId>junit</groupId>
             <artifactId>junit</artifactId>
             <version>4.11</version>
@@ -54,7 +52,6 @@
             <groupId>org.mockito</groupId>
             <artifactId>mockito-core</artifactId>
             <version>2.0.3-beta</version>
->>>>>>> 20076fdc
             <scope>test</scope>
         </dependency>
         <dependency>
