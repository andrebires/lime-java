package org.limeprotocol.network.tcp;

import org.limeprotocol.Envelope;
<<<<<<< HEAD
import org.limeprotocol.Session;
=======
import org.limeprotocol.SessionEncryption;
import org.limeprotocol.network.TraceWriter;
>>>>>>> eeadeda8
import org.limeprotocol.network.Transport;
import org.limeprotocol.network.TransportBase;
import org.limeprotocol.serialization.EnvelopeSerializer;

import java.io.*;
import java.net.InetSocketAddress;
import java.net.URI;
import java.nio.charset.Charset;
import java.util.concurrent.*;

/**
 * Synchronous TCP transport implementation.
 */
public class TcpTransport extends TransportBase implements Transport {
    public final static int DEFAULT_BUFFER_SIZE = 8192;
    
    private final EnvelopeSerializer envelopeSerializer;
<<<<<<< HEAD
    private Socket socket;
    private SSLSocket sslSocket;
    private BufferedOutputStream outputStream;
    private BufferedInputStream inputStream;
    private Future<?> inputListenerFuture;
=======
    private final TcpClientFactory tcpClientFactory;
    private final TraceWriter traceWriter;
    private final int bufferSize;
    private TcpClient tcpClient;
    private BufferedOutputStream outputStream;
    private BufferedInputStream inputStream;
    private Future<?> listenerFuture;
>>>>>>> eeadeda8
    private ExecutorService executorService;

    public TcpTransport(EnvelopeSerializer envelopeSerializer, TcpClientFactory tcpClientFactory) {
        this(envelopeSerializer, tcpClientFactory, null, DEFAULT_BUFFER_SIZE);
    }
    
    public TcpTransport(EnvelopeSerializer envelopeSerializer, TcpClientFactory tcpClientFactory, TraceWriter traceWriter) {
        this(envelopeSerializer, tcpClientFactory, traceWriter, DEFAULT_BUFFER_SIZE);
    }
    
    public TcpTransport(EnvelopeSerializer envelopeSerializer, TcpClientFactory tcpClientFactory, TraceWriter traceWriter, int bufferSize) {
        this.envelopeSerializer = envelopeSerializer;
        this.tcpClientFactory = tcpClientFactory;
        this.traceWriter = traceWriter;
        this.bufferSize = bufferSize;
        this.executorService = Executors.newSingleThreadExecutor();
    }

    /**
     * Sends an envelope to the remote node.
     *
     * @param envelope
     */
    @Override
    public synchronized void send(Envelope envelope) throws IOException {
        if (envelope == null) {
            throw new IllegalArgumentException("envelope");
        }
        ensureSocketOpen();
        String envelopeString = envelopeSerializer.serialize(envelope);
        
        if (traceWriter != null &&
                traceWriter.isEnabled()) {
            traceWriter.trace(envelopeString, TraceWriter.DataOperation.SEND);
        }

        try {
            byte[] envelopeBytes = envelopeString.getBytes("UTF-8");
            outputStream.write(envelopeBytes);
            outputStream.flush();
        } catch (UnsupportedEncodingException e) {
            throw new IllegalArgumentException("Could not convert the serialized envelope to a UTF-8 byte array", e);
        }
    }

    /**
     * Opens the transport connection with the specified Uri.
     *
     * @param uri
     */
    @Override
    public synchronized void open(URI uri) throws IOException {
        if (uri == null) {
            throw new IllegalArgumentException("uri");
        }
        
        // TODO: This is the best scheme to use?
        if (!uri.getScheme().equals("net.tcp")) {
            throw new IllegalArgumentException("Invalid URI scheme. Expected is 'net.tcp'", null);
        }
        
        if (tcpClient != null) {
            throw new IllegalStateException("The client is already open");
        }
        
        tcpClient = tcpClientFactory.create();
        tcpClient.connect(new InetSocketAddress(uri.getHost(), uri.getPort()));
        initializeStreams();
        if (hasAnyListener()) {
            startListener();
        }
    }

    @Override
    public synchronized void addListener(TransportListener transportListener, boolean removeAfterReceive) {
        super.addListener(transportListener, removeAfterReceive);
        if (isSocketOpen() && !isListening()) {
            try {
<<<<<<< HEAD
                inputListenerFuture.cancel(true);
                inputListenerFuture.wait();
                inputListenerFuture.get();
            } catch (InterruptedException | ExecutionException e) {
                throw new IllegalStateException("The connection has FAILED", e);
=======
                startListener();
            } catch (IOException e) {
                e.printStackTrace();
                throw new RuntimeException("An error occurred while starting the listener task", e);
>>>>>>> eeadeda8
            }
        }
    }

    @Override
    protected void performClose() throws IOException {
        stopListener();
        if (tcpClient != null) {
            tcpClient.close();
        }
    }

    /**
     * Enumerates the supported encryption options for the transport.
     *
     * @return
     */
    @Override
<<<<<<< HEAD
    public Session.SessionEncryption[] getSupportedEncryption() {
        return new Session.SessionEncryption[] { Session.SessionEncryption.NONE, Session.SessionEncryption.TLS};
=======
    public SessionEncryption[] getSupportedEncryption() {
        return new SessionEncryption[] { SessionEncryption.NONE, SessionEncryption.TLS };
>>>>>>> eeadeda8
    }

    /**
     * Defines the encryption mode for the transport.
     *
     * @param encryption
     */
    @Override
    public void setEncryption(Session.SessionEncryption encryption) throws IOException {
        switch (encryption) {
            case TLS:
<<<<<<< HEAD
                sslSocket = (SSLSocket) ((SSLSocketFactory) SSLSocketFactory.getDefault()).createSocket(
                        socket,
                        socket.getInetAddress().getHostAddress(),
                        socket.getPort(),
                        true);
                
=======
                if (!tcpClient.isTlsStarted()) {
                    stopListener();
                    tcpClient.startTls();
                    initializeStreams();
                    if (hasAnyListener()) {
                        startListener();
                    }
                }
                break;
            case NONE:
                if (tcpClient.isTlsStarted()) {
                    throw new IllegalStateException("Cannot downgrade an encrypted connection");
                }
>>>>>>> eeadeda8
                break;
        }
        
        super.setEncryption(encryption);
        
    }

<<<<<<< HEAD
=======
    private boolean isSocketOpen() {
        return tcpClient != null;
    }
    
>>>>>>> eeadeda8
    private void ensureSocketOpen() {
        if (tcpClient == null) {
            throw new IllegalStateException("The client is not open");
        }
    }

<<<<<<< HEAD
    class JsonStreamReader implements Callable<Void> {
        private boolean canRead;
=======
    private void initializeStreams() throws IOException {
        outputStream = new BufferedOutputStream(tcpClient.getOutputStream());
        inputStream = new BufferedInputStream(tcpClient.getInputStream());
    }

    private boolean isListening() {
        return listenerFuture != null && !listenerFuture.isDone();
    }
    
    private synchronized void startListener() throws IOException {
        ensureSocketOpen();
        if (isListening()) {
            throw new IllegalStateException("The input listener is already started");
        }
        listenerFuture = executorService.submit(new JsonListener());
    }
    
    private synchronized void stopListener() {
        if (isListening()) {
            if (!listenerFuture.cancel(true)) {
                throw new IllegalStateException("Could not stop the input listener");
            }
            listenerFuture = null;
        }
    }

    class JsonListener implements Callable<Void> {

        // final reference of the inputStream
        private final InputStream inputStream;
>>>>>>> eeadeda8
        private byte[] buffer;
        private int bufferCurPos;
        private int jsonStartPos;
        private int jsonCurPos;
        private int jsonStackedBrackets;
        private boolean jsonStarted = false;

        JsonListener() {
            this.inputStream = TcpTransport.this.inputStream;
            buffer = new byte[bufferSize];
        }

        @Override
        public Void call() throws Exception {
            try {
                while (hasAnyListener()) {
                    Envelope envelope = null;
                    while (envelope == null) {
                        JsonBufferReadResult jsonBufferReadResult = tryExtractJsonFromBuffer();
                        if (jsonBufferReadResult.isSuccess()) {
                            String jsonString = new String(jsonBufferReadResult.getJsonBytes(), Charset.forName("UTF8"));
                            envelope = envelopeSerializer.deserialize(jsonString);
                        }

                        if (envelope == null) {
                            bufferCurPos += this.inputStream.read(buffer, bufferCurPos, buffer.length - bufferCurPos);
                            if (bufferCurPos >= buffer.length) {
                                TcpTransport.this.close();
                                throw new BufferOverflowException("Maximum buffer size reached");
                            }
                        }
                    }
                    
                    raiseOnReceive(envelope);
                }
            } catch (Exception e) {
                raiseOnException(e);
            }

            return null;
        }

        private JsonBufferReadResult tryExtractJsonFromBuffer() {
            if (bufferCurPos > buffer.length) {
                throw new IllegalArgumentException("Buffer current pos or length value is invalid", null);
            }

            byte[] json = null;
            int jsonLength = 0;
            for (int i = jsonCurPos; i < bufferCurPos; i++) {
                jsonCurPos = i + 1;

                if (buffer[i] == '{') {
                    jsonStackedBrackets++;
                    if (!jsonStarted) {
                        jsonStartPos = i;
                        jsonStarted = true;
                    }
                }
                else if (buffer[i] == '}') {
                    jsonStackedBrackets--;
                }

                if (jsonStarted && 
                        jsonStackedBrackets == 0) {
                    jsonLength = i - jsonStartPos + 1;
                    break;
                }
            }

            if (jsonLength > 1) {
                json = new byte[jsonLength];
                System.arraycopy(buffer, jsonStartPos, json, 0, jsonLength);

                // Shifts the buffer to the left
                bufferCurPos -= (jsonLength + jsonStartPos);
                System.arraycopy(buffer, jsonLength + jsonStartPos, buffer, 0, bufferCurPos);
                jsonCurPos = 0;
                jsonStartPos = 0;
                jsonStarted = false;

                return new JsonBufferReadResult(true, json);
            }

            return new JsonBufferReadResult(false, null);
        }

        class JsonBufferReadResult {
            private final boolean success;
            private final byte[] jsonBytes;
            
            public JsonBufferReadResult(boolean success, byte[] jsonBytes) {
                this.success = success;
                this.jsonBytes = jsonBytes;
            }

            public boolean isSuccess() {
                return success;
            }

            public byte[] getJsonBytes() {
                return jsonBytes;
            }
        }
    }
}<|MERGE_RESOLUTION|>--- conflicted
+++ resolved
@@ -1,12 +1,8 @@
 package org.limeprotocol.network.tcp;
 
 import org.limeprotocol.Envelope;
-<<<<<<< HEAD
-import org.limeprotocol.Session;
-=======
 import org.limeprotocol.SessionEncryption;
 import org.limeprotocol.network.TraceWriter;
->>>>>>> eeadeda8
 import org.limeprotocol.network.Transport;
 import org.limeprotocol.network.TransportBase;
 import org.limeprotocol.serialization.EnvelopeSerializer;
@@ -21,16 +17,9 @@
  * Synchronous TCP transport implementation.
  */
 public class TcpTransport extends TransportBase implements Transport {
+
     public final static int DEFAULT_BUFFER_SIZE = 8192;
-    
     private final EnvelopeSerializer envelopeSerializer;
-<<<<<<< HEAD
-    private Socket socket;
-    private SSLSocket sslSocket;
-    private BufferedOutputStream outputStream;
-    private BufferedInputStream inputStream;
-    private Future<?> inputListenerFuture;
-=======
     private final TcpClientFactory tcpClientFactory;
     private final TraceWriter traceWriter;
     private final int bufferSize;
@@ -38,7 +27,6 @@
     private BufferedOutputStream outputStream;
     private BufferedInputStream inputStream;
     private Future<?> listenerFuture;
->>>>>>> eeadeda8
     private ExecutorService executorService;
 
     public TcpTransport(EnvelopeSerializer envelopeSerializer, TcpClientFactory tcpClientFactory) {
@@ -117,18 +105,10 @@
         super.addListener(transportListener, removeAfterReceive);
         if (isSocketOpen() && !isListening()) {
             try {
-<<<<<<< HEAD
-                inputListenerFuture.cancel(true);
-                inputListenerFuture.wait();
-                inputListenerFuture.get();
-            } catch (InterruptedException | ExecutionException e) {
-                throw new IllegalStateException("The connection has FAILED", e);
-=======
                 startListener();
             } catch (IOException e) {
                 e.printStackTrace();
                 throw new RuntimeException("An error occurred while starting the listener task", e);
->>>>>>> eeadeda8
             }
         }
     }
@@ -147,13 +127,8 @@
      * @return
      */
     @Override
-<<<<<<< HEAD
-    public Session.SessionEncryption[] getSupportedEncryption() {
-        return new Session.SessionEncryption[] { Session.SessionEncryption.NONE, Session.SessionEncryption.TLS};
-=======
     public SessionEncryption[] getSupportedEncryption() {
         return new SessionEncryption[] { SessionEncryption.NONE, SessionEncryption.TLS };
->>>>>>> eeadeda8
     }
 
     /**
@@ -162,17 +137,9 @@
      * @param encryption
      */
     @Override
-    public void setEncryption(Session.SessionEncryption encryption) throws IOException {
+    public void setEncryption(SessionEncryption encryption) throws IOException {
         switch (encryption) {
             case TLS:
-<<<<<<< HEAD
-                sslSocket = (SSLSocket) ((SSLSocketFactory) SSLSocketFactory.getDefault()).createSocket(
-                        socket,
-                        socket.getInetAddress().getHostAddress(),
-                        socket.getPort(),
-                        true);
-                
-=======
                 if (!tcpClient.isTlsStarted()) {
                     stopListener();
                     tcpClient.startTls();
@@ -186,7 +153,6 @@
                 if (tcpClient.isTlsStarted()) {
                     throw new IllegalStateException("Cannot downgrade an encrypted connection");
                 }
->>>>>>> eeadeda8
                 break;
         }
         
@@ -194,23 +160,16 @@
         
     }
 
-<<<<<<< HEAD
-=======
     private boolean isSocketOpen() {
         return tcpClient != null;
     }
     
->>>>>>> eeadeda8
     private void ensureSocketOpen() {
         if (tcpClient == null) {
             throw new IllegalStateException("The client is not open");
         }
     }
 
-<<<<<<< HEAD
-    class JsonStreamReader implements Callable<Void> {
-        private boolean canRead;
-=======
     private void initializeStreams() throws IOException {
         outputStream = new BufferedOutputStream(tcpClient.getOutputStream());
         inputStream = new BufferedInputStream(tcpClient.getInputStream());
@@ -241,7 +200,6 @@
 
         // final reference of the inputStream
         private final InputStream inputStream;
->>>>>>> eeadeda8
         private byte[] buffer;
         private int bufferCurPos;
         private int jsonStartPos;
