--- conflicted
+++ resolved
@@ -5,11 +5,8 @@
     <modelVersion>4.0.0</modelVersion>
 
     <properties>
-<<<<<<< HEAD
         <build.number>109</build.number>
-=======
         <build.number>107</build.number>
->>>>>>> 82931a04
         <lime.version>1.0.${build.number}</lime.version>
         <project.build.sourceEncoding>UTF-8</project.build.sourceEncoding>
         <bintray.repo>takenet/maven</bintray.repo>
